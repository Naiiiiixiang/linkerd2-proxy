[workspace]
# Cargo should not unify feature flags across dev-dependencies and build
# dependencies. This will be the default behavior in Rust 2021.
resolver = "2"

members = [
    "hyper-balance",
    "linkerd/addr",
    "linkerd/app/admin",
    "linkerd/app/core",
    "linkerd/app/gateway",
    "linkerd/app/inbound",
    "linkerd/app/integration",
    "linkerd/app/outbound",
    "linkerd/app/test",
    "linkerd/app",
    "linkerd/conditional",
    "linkerd/distribute",
    "linkerd/detect",
    "linkerd/dns/name",
    "linkerd/dns",
    "linkerd/duplex",
    "linkerd/error",
    "linkerd/errno",
    "linkerd/error-respond",
    "linkerd/exp-backoff",
    "linkerd/http-access-log",
    "linkerd/http-box",
    "linkerd/http-classify",
    "linkerd/http-metrics",
    "linkerd/http-retry",
    "linkerd/http-route",
    "linkerd/identity",
    "linkerd/idle-cache",
    "linkerd/io",
    "linkerd/meshtls",
    "linkerd/meshtls/boring",
    "linkerd/meshtls/rustls",
    "linkerd/metrics",
    "linkerd/opencensus",
    "linkerd/proxy/api-resolve",
    "linkerd/proxy/balance",
    "linkerd/proxy/client-policy",
    "linkerd/proxy/core",
    "linkerd/proxy/dns-resolve",
    "linkerd/proxy/http",
    "linkerd/proxy/identity-client",
    "linkerd/proxy/resolve",
    "linkerd/proxy/server-policy",
    "linkerd/proxy/tap",
    "linkerd/proxy/tcp",
    "linkerd/proxy/transport",
    "linkerd/reconnect",
    "linkerd/retry",
    "linkerd/router",
    "linkerd/service-profiles",
    "linkerd/signal",
    "linkerd/stack",
    "linkerd/stack/metrics",
    "linkerd/stack/tracing",
    "linkerd/system",
    "linkerd/tonic-watch",
    "linkerd/tls",
    "linkerd/tls/test-util",
    "linkerd/tracing",
    "linkerd/transport-header",
    "linkerd/transport-metrics",
    "linkerd2-proxy",
    "opencensus-proto",
    "tools",
]

# Debug symbols end up chewing up several GB of disk space, so better to just
# disable them.
[profile.dev]
debug = false

[profile.test]
debug = false

[profile.release]
lto = true

[patch.crates-io]
<<<<<<< HEAD
webpki = { git = "https://github.com/linkerd/webpki", branch = "cert-dns-names-0.22" }
boring = { git = "https://github.com/cloudflare/boring" }
tokio-boring = { git = "https://github.com/cloudflare/boring" }

[patch.crates-io.linkerd2-proxy-api]
git = "https://github.com/linkerd/linkerd2-proxy-api"
branch = "eliza/retry-policy"
=======
webpki = { git = "https://github.com/linkerd/webpki", branch = "cert-dns-names-0.22" }
>>>>>>> 426120a6
<|MERGE_RESOLUTION|>--- conflicted
+++ resolved
@@ -82,14 +82,9 @@
 lto = true
 
 [patch.crates-io]
-<<<<<<< HEAD
-webpki = { git = "https://github.com/linkerd/webpki", branch = "cert-dns-names-0.22" }
 boring = { git = "https://github.com/cloudflare/boring" }
 tokio-boring = { git = "https://github.com/cloudflare/boring" }
 
 [patch.crates-io.linkerd2-proxy-api]
 git = "https://github.com/linkerd/linkerd2-proxy-api"
 branch = "eliza/retry-policy"
-=======
-webpki = { git = "https://github.com/linkerd/webpki", branch = "cert-dns-names-0.22" }
->>>>>>> 426120a6

#![deny(rust_2018_idioms, clippy::disallowed_methods, clippy::disallowed_types)]
#![forbid(unsafe_code)]

use linkerd_addr::Addr;
use std::{borrow::Cow, hash::Hash, net::SocketAddr, sync::Arc, time};

pub mod grpc;
pub mod http;
pub mod opaq;

pub use linkerd_http_route as route;
pub use linkerd_proxy_api_resolve::Metadata as EndpointMetadata;

/// A target address for outbound policy discovery.
#[derive(Clone, Debug, Eq, PartialEq, Hash)]
pub struct TargetAddr(pub Addr);

#[derive(Clone, Debug, PartialEq, Eq)]
pub struct ClientPolicy {
    pub addr: Addr,
    pub protocol: Protocol,
    pub backends: Arc<[Backend]>,
}

// TODO additional server configs (e.g. concurrency limits, window sizes, etc)
#[derive(Clone, Debug, Eq, Hash, PartialEq)]
pub enum Protocol {
    Detect {
        timeout: time::Duration,
        http1: http::Http1,
        http2: http::Http2,
        opaque: opaq::Opaque,
    },

    Http1(http::Http1),
    Http2(http::Http2),
    Grpc(grpc::Grpc),

    Opaque(opaq::Opaque),

    // TODO(ver) TLS-aware type
    Tls(opaq::Opaque),
}

#[derive(Debug, Eq)]
pub enum Meta {
    Default {
        name: Cow<'static, str>,
    },
    Resource {
        group: String,
        kind: String,
        name: String,
        namespace: String,
        section: Option<String>,
    },
}

#[derive(Clone, Debug, Eq, Hash, PartialEq)]
pub struct RoutePolicy<T> {
    pub meta: Arc<Meta>,
    pub filters: Arc<[T]>,
    pub distribution: RouteDistribution<T>,
}

// TODO(ver) Weighted random WITHOUT availability awareness, as required by
// HTTPRoute.
#[derive(Clone, Debug, Eq, Hash, PartialEq)]
pub enum RouteDistribution<T> {
    Empty,

    FirstAvailable(Arc<[RouteBackend<T>]>),

    RandomAvailable(Arc<[(RouteBackend<T>, u32)]>),
}

#[derive(Clone, Debug, Eq, Hash, PartialEq)]
pub struct RouteBackend<T> {
    pub filters: Arc<[T]>,
    pub backend: Backend,
}

// TODO(ver) how does configuration like failure accrual fit in here? What about
#[derive(Clone, Debug, Eq, Hash, PartialEq)]
pub struct Backend {
    pub meta: Arc<Meta>,
    pub queue: Queue,
    pub dispatcher: BackendDispatcher,
}

#[derive(Clone, Copy, Debug, Eq, Hash, PartialEq)]
pub struct Queue {
    pub capacity: usize,
    pub failfast_timeout: time::Duration,
}

#[derive(Clone, Debug, Eq, Hash, PartialEq)]
pub enum BackendDispatcher {
    Forward(SocketAddr, EndpointMetadata),
    BalanceP2c(Load, EndpointDiscovery),
}

#[derive(Clone, Debug, Eq, Hash, PartialEq)]
pub enum EndpointDiscovery {
    DestinationGet { path: String },
}

/// Configures the load balancing strategy for a backend.
#[derive(Clone, Copy, Debug, Eq, Hash, PartialEq)]
pub enum Load {
    PeakEwma(PeakEwma),
}

#[derive(Clone, Copy, Debug, Eq, Hash, PartialEq)]
pub struct PeakEwma {
    pub decay: time::Duration,
    pub default_rtt: time::Duration,
}

// === impl ClientPolicy ===

impl ClientPolicy {
<<<<<<< HEAD
    pub fn invalid(addr: impl Into<Addr>, timeout: time::Duration) -> Self {
=======
    pub fn invalid(timeout: time::Duration) -> Self {
>>>>>>> d230fed0
        let meta = Arc::new(Meta::Default {
            name: "invalid".into(),
        });
        let routes = Arc::new([http::Route {
            hosts: vec![],
            rules: vec![http::Rule {
                matches: vec![http::r#match::MatchRequest::default()],
                policy: http::Policy {
                    meta,
                    filters: std::iter::once(http::Filter::InternalError(
                        "invalid client policy configuration",
                    ))
                    .collect(),
                    distribution: RouteDistribution::Empty,
                },
            }],
        }]);
        Self {
<<<<<<< HEAD
            addr: addr.into(),
            // XXX(eliza): don't love this...
=======
>>>>>>> d230fed0
            protocol: Protocol::Detect {
                timeout,
                http1: http::Http1 {
                    routes: routes.clone(),
                },
                http2: http::Http2 { routes },
                opaque: opaq::Opaque {
                    // TODO(eliza): eventually, can we configure the opaque
                    // policy to fail conns?
                    policy: None,
                },
            },
            backends: Arc::new([]),
        }
    }
<<<<<<< HEAD

    pub fn is_default(&self) -> bool {
        match self.protocol {
            Protocol::Detect {
                ref http1,
                ref http2,
                ..
            } => {
                // TODO(eliza): when opaque has real policy we'll have to handle
                // that here too
                http::is_default(&http1.routes) && http::is_default(&http2.routes)
            }
            Protocol::Http1(http::Http1 { ref routes })
            | Protocol::Http2(http::Http2 { ref routes }) => http::is_default(routes),
            Protocol::Grpc(ref grpc) => grpc::is_default(&grpc.routes),

            // TODO(eliza): opaque doesn't currently have metadata, so we don't
            // know if it's a default or not...but if it's explicitly opaque,
            // assume it's not a default.
            _ => false,
        }
    }
=======
>>>>>>> d230fed0
}

// === impl Meta ===

impl Meta {
    pub fn new_default(name: impl Into<Cow<'static, str>>) -> Arc<Self> {
        Arc::new(Self::Default { name: name.into() })
    }

    pub fn group(&self) -> &str {
        match self {
            Self::Default { .. } => "",
            Self::Resource { group, .. } => group,
        }
    }

    pub fn kind(&self) -> &str {
        match self {
            Self::Default { .. } => "default",
            Self::Resource { kind, .. } => kind,
        }
    }

    pub fn name(&self) -> &str {
        match self {
            Self::Default { name } => name,
            Self::Resource { name, .. } => name,
        }
    }

    pub fn namespace(&self) -> &str {
        match self {
            Self::Default { .. } => "",
            Self::Resource { namespace, .. } => namespace,
        }
    }

    pub fn section(&self) -> &str {
        match self {
            Self::Default { .. } => "",
            Self::Resource { section, .. } => section.as_deref().unwrap_or(""),
        }
    }

    pub fn is_default(&self) -> bool {
        matches!(self, Self::Default { .. })
    }
}

impl std::cmp::PartialEq for Meta {
    fn eq(&self, other: &Self) -> bool {
        // Resources that look like Defaults are considered equal.
        self.group() == other.group() && self.kind() == other.kind() && self.name() == other.name()
    }
}

impl std::hash::Hash for Meta {
    fn hash<H: std::hash::Hasher>(&self, state: &mut H) {
        // Resources that look like Defaults are considered the same.
        self.group().hash(state);
        self.kind().hash(state);
        self.name().hash(state);
    }
}

#[cfg(feature = "proto")]
pub mod proto {
    use super::*;
    use linkerd2_proxy_api::{
        meta,
        outbound::{self, backend::BalanceP2c},
    };
    use linkerd_error::Error;
    use linkerd_proxy_api_resolve::pb as resolve;
<<<<<<< HEAD
    use once_cell::sync::Lazy;
    use std::{collections::HashSet, time::Duration};
=======
    use std::time::Duration;

    pub(crate) type BackendSet = ahash::AHashSet<Backend>;
>>>>>>> d230fed0

    #[derive(Debug, thiserror::Error)]
    pub enum InvalidPolicy {
        #[error("invalid HTTP route: {0}")]
<<<<<<< HEAD
        Route(#[from] http::proto::InvalidHttpRoute),
=======
        HttpRoute(#[from] http::proto::InvalidHttpRoute),

        #[error("invalid gRPC route: {0}")]
        GrpcRoute(#[from] grpc::proto::InvalidGrpcRoute),

        #[error("invalid opaque route: {0}")]
        OpaqueRoute(#[from] opaq::proto::InvalidOpaqueRoute),
>>>>>>> d230fed0

        #[error("invalid backend: {0}")]
        Backend(#[from] InvalidBackend),

        #[error("invalid ProxyProtocol: {0}")]
        Protocol(&'static str),

        #[error("invalid protocol detection timeout: {0}")]
        Timeout(#[from] prost_types::DurationError),

        #[error("missing top-level backend")]
        MissingBackend,
<<<<<<< HEAD

        #[error("invalid backend addr: {0}")]
        InvalidAddr(#[from] linkerd_addr::Error),
=======
>>>>>>> d230fed0
    }

    #[derive(Debug, thiserror::Error)]
    #[error("invalid metadata: {0}")]
    pub struct InvalidMeta(pub(crate) &'static str);

    #[derive(Debug, thiserror::Error)]
    pub enum InvalidBackend {
        #[error("invalid backend filter: {0}")]
        Filter(#[from] Error),

        #[error("missing {0}")]
        Missing(&'static str),

        #[error("invalid {field} duration: {error}")]
        Duration {
            field: &'static str,
            #[source]
            error: prost_types::DurationError,
        },

        // TODO(eliza): `resolve::to_addr_meta` doesn't expose more specific
        // errors...maybe this ought to...
        #[error("invalid forward endpoint")]
        ForwardAddr,
<<<<<<< HEAD
=======

        #[error("invalid endpoint discovery: {0}")]
        Discovery(#[from] InvalidDiscovery),
>>>>>>> d230fed0
    }

    #[derive(Debug, thiserror::Error)]
    pub enum InvalidDistribution {
        #[error("invalid backend: {0}")]
        Backend(#[from] InvalidBackend),
<<<<<<< HEAD
        #[error("a {0} distribution may not be empty")]
        Empty(&'static str),
        #[error("missing distribution kind")]
        Missing,
    }

    static DEFAULT_META: Lazy<Arc<Meta>> = Lazy::new(|| Meta::new_default("default"));
=======

        #[error("a {0} distribution may not be empty")]
        Empty(&'static str),

        #[error("missing distribution kind")]
        Missing,

        #[error("a weighted backend had no backend")]
        MissingBackend,
    }

    #[derive(Debug, thiserror::Error)]
    pub enum InvalidDiscovery {
        #[error("missing discovery kind")]
        Missing,
    }
>>>>>>> d230fed0

    impl TryFrom<outbound::OutboundPolicy> for ClientPolicy {
        type Error = InvalidPolicy;
        fn try_from(policy: outbound::OutboundPolicy) -> Result<Self, Self::Error> {
            use outbound::proxy_protocol;

            let protocol = policy
                .protocol
                .ok_or(InvalidPolicy::Protocol("missing protocol"))?
                .kind
                .ok_or(InvalidPolicy::Protocol("missing kind"))?;

<<<<<<< HEAD
            // A hashset is used here to de-duplicate the set of backends.
            // Not sure why Clippy's mutable key type lint triggers here --
            // AFAICT `Backend` doesn't contain anything that's interior
            // mutable? in any case, though, this is fine, because nothing will
            // mutate the backends while they are in this hashset...
            #[allow(clippy::mutable_key_type)]
            let mut backends = HashSet::new();

            // top-level backend
            let (backend, addr) = {
                let backend = policy.backend.ok_or(InvalidPolicy::MissingBackend)?;
                let (backend, _) = Backend::try_from_proto(&DEFAULT_META, backend)?;
                let addr = match backend.dispatcher {
                    BackendDispatcher::BalanceP2c(
                        _,
                        EndpointDiscovery::DestinationGet { ref path },
                    ) => path.parse()?,
                    BackendDispatcher::Forward(sock, _) => sock.into(),
                };
                (backend, addr)
            };

=======
>>>>>>> d230fed0
            let protocol = match protocol {
                proxy_protocol::Kind::Detect(proxy_protocol::Detect {
                    http1,
                    http2,
                    timeout,
<<<<<<< HEAD
=======
                    opaque,
>>>>>>> d230fed0
                }) => {
                    let timeout = timeout
                        .ok_or(InvalidPolicy::Protocol(
                            "Detect missing protocol detection timeout",
                        ))?
                        .try_into()?;
                    let http1: http::Http1 = http1
                        .ok_or(InvalidPolicy::Protocol(
                            "Detect missing HTTP/1 configuration",
                        ))?
                        .try_into()?;
                    let http2: http::Http2 = http2
                        .ok_or(InvalidPolicy::Protocol(
                            "Detect missing HTTP/2 configuration",
                        ))?
                        .try_into()?;
<<<<<<< HEAD

                    backends.extend(
                        http::proto::route_backends(&http1.routes)
                            .chain(http::proto::route_backends(&http2.routes))
                            .cloned(),
                    );

                    // TODO(eliza): proxy-api doesn't currently include
                    // distributions for opaque...add that!
                    let opaque = opaq::Opaque {
                        policy: Some(RoutePolicy {
                            meta: DEFAULT_META.clone(),
                            filters: opaq::proto::NO_FILTERS.clone(),
                            distribution: RouteDistribution::FirstAvailable(
                                std::iter::once(RouteBackend {
                                    filters: opaq::proto::NO_FILTERS.clone(),
                                    backend: backend.clone(),
                                })
                                .collect(),
                            ),
                        }),
                    };
=======
                    let opaque: opaq::Opaque = opaque
                        .ok_or(InvalidPolicy::Protocol(
                            "Detect missing opaque configuration",
                        ))?
                        .try_into()?;
>>>>>>> d230fed0

                    Protocol::Detect {
                        http1,
                        http2,
                        timeout,
                        opaque,
                    }
                }
<<<<<<< HEAD
                proxy_protocol::Kind::Opaque(proxy_protocol::Opaque {}) => {
                    // TODO(eliza): proxy-api doesn't currently include
                    // distributions for opaque...add that!
                    Protocol::Opaque(opaq::Opaque {
                        policy: Some(RoutePolicy {
                            meta: DEFAULT_META.clone(),
                            filters: opaq::proto::NO_FILTERS.clone(),
                            distribution: RouteDistribution::FirstAvailable(
                                std::iter::once(RouteBackend {
                                    filters: opaq::proto::NO_FILTERS.clone(),
                                    backend: backend.clone(),
                                })
                                .collect(),
                            ),
                        }),
                    })
                }
            };

            backends.insert(backend);

            Ok(ClientPolicy {
                addr,
                protocol,
                backends: backends.drain().collect(),
=======

                proxy_protocol::Kind::Http1(http) => Protocol::Http1(http.try_into()?),
                proxy_protocol::Kind::Http2(http) => Protocol::Http2(http.try_into()?),
                proxy_protocol::Kind::Opaque(opaque) => Protocol::Opaque(opaque.try_into()?),
                proxy_protocol::Kind::Grpc(grpc) => Protocol::Grpc(grpc.try_into()?),
            };

            let mut backends = BackendSet::default();
            match protocol {
                Protocol::Detect {
                    ref http1,
                    ref http2,
                    ref opaque,
                    ..
                } => {
                    http::proto::fill_route_backends(&http1.routes, &mut backends);
                    http::proto::fill_route_backends(&http2.routes, &mut backends);
                    opaque.fill_backends(&mut backends);
                }
                Protocol::Http1(http::Http1 { ref routes })
                | Protocol::Http2(http::Http2 { ref routes }) => {
                    http::proto::fill_route_backends(routes, &mut backends);
                }
                Protocol::Opaque(ref p) | Protocol::Tls(ref p) => {
                    p.fill_backends(&mut backends);
                }
                Protocol::Grpc(ref p) => {
                    p.fill_backends(&mut backends);
                }
            }

            Ok(ClientPolicy {
                protocol,
                backends: backends.into_iter().collect(),
>>>>>>> d230fed0
            })
        }
    }

    impl TryFrom<meta::Metadata> for Meta {
        type Error = InvalidMeta;
        fn try_from(proto: meta::Metadata) -> Result<Self, Self::Error> {
            use meta::metadata;

            let kind = proto.kind.ok_or(InvalidMeta("missing kind"))?;
            match kind {
                metadata::Kind::Default(name) => Ok(Meta::Default {
                    name: Cow::Owned(name),
                }),
                metadata::Kind::Resource(meta::Resource {
                    group,
                    kind,
                    name,
                    namespace,
                    section,
                }) => {
                    macro_rules! ensure_nonempty{
                        ($($name:ident),+) => {
                            $(
                                if $name.is_empty() {
                                    return Err(InvalidMeta(concat!(stringify!($name, "must not be empty"))));
                                }
                            )+
                        }
                    }
                    ensure_nonempty! { group, kind, name, namespace };

                    let section = if section.is_empty() {
                        None
                    } else {
                        Some(section)
                    };

                    Ok(Meta::Resource {
                        group,
                        kind,
                        name,
                        namespace,
                        section,
                    })
                }
            }
        }
    }

<<<<<<< HEAD
    // === impl RouteDistribution ===

    impl<T> RouteDistribution<T>
    where
        T: TryFrom<outbound::Filter>,
        T::Error: Into<Error>,
    {
        pub(crate) fn try_from_proto(
            meta: &Arc<Meta>,
            distribution: outbound::Distribution,
        ) -> Result<Self, InvalidDistribution> {
            use outbound::distribution::{self, Distribution};

            Ok(
                match distribution
                    .distribution
                    .ok_or(InvalidDistribution::Missing)?
                {
                    Distribution::Empty(_) => RouteDistribution::Empty,
                    Distribution::RandomAvailable(distribution::RandomAvailable { backends }) => {
                        let backends = backends
                            .into_iter()
                            .map(|backend| RouteBackend::try_from_proto(meta, backend))
                            .collect::<Result<Arc<[_]>, _>>()?;
                        if backends.is_empty() {
                            return Err(InvalidDistribution::Empty("RandomAvailable"));
                        }
                        RouteDistribution::RandomAvailable(backends)
                    }
                    Distribution::FirstAvailable(distribution::FirstAvailable { backends }) => {
                        let backends = backends
                            .into_iter()
                            .map(|backend| {
                                let (backend, _) = RouteBackend::try_from_proto(meta, backend)?;
                                Ok(backend)
                            })
                            .collect::<Result<Arc<[_]>, InvalidBackend>>()?;
                        if backends.is_empty() {
                            return Err(InvalidDistribution::Empty("FirstAvailable"));
                        }
                        RouteDistribution::FirstAvailable(backends)
                    }
                },
            )
        }
    }

    impl<T> RouteDistribution<T> {
        /// Returns an iterator over all the backends of this distribution.
        pub(crate) fn backends(&self) -> impl Iterator<Item = &Backend> {
            fn discard_weight<T>(&(ref backend, _): &(RouteBackend<T>, u32)) -> &RouteBackend<T> {
                backend
            }

            // The use of `Iterator::chain` here is, admittedly, a bit weird:
            // `chain`ing with empty iterators allows us to return the same type in
            // every match arm.
            match self {
                Self::Empty => [].iter().chain([].iter().map(discard_weight)),
                Self::FirstAvailable(backends) => {
                    backends.iter().chain([].iter().map(discard_weight))
                }
                Self::RandomAvailable(backends) => {
                    [].iter().chain(backends.iter().map(discard_weight))
                }
            }
            .map(|backend| &backend.backend)
=======
    impl<T: Clone> RouteDistribution<T> {
        /// Returns an iterator over all the backends of this distribution.
        pub(crate) fn fill_backends(&self, set: &mut BackendSet) {
            match self {
                Self::Empty => Default::default(),
                Self::FirstAvailable(backends) => {
                    set.extend(backends.iter().map(|b| b.backend.clone()));
                }
                Self::RandomAvailable(backends) => {
                    set.extend(backends.iter().map(|(b, _)| b.backend.clone()));
                }
            }
>>>>>>> d230fed0
        }
    }

    // === impl RouteBackend ===

<<<<<<< HEAD
    impl<T> RouteBackend<T>
    where
        T: TryFrom<outbound::Filter>,
        T::Error: Into<Error>,
    {
        pub(crate) fn try_from_proto(
            meta: &Arc<Meta>,
            mut backend: outbound::Backend,
        ) -> Result<(Self, u32), InvalidBackend> {
            let filters = backend
                .filters
                .drain(..)
=======
    impl<T> RouteBackend<T> {
        pub(crate) fn try_from_proto<U>(
            meta: &Arc<Meta>,
            backend: outbound::Backend,
            filters: impl IntoIterator<Item = U>,
        ) -> Result<Self, InvalidBackend>
        where
            T: TryFrom<U>,
            T::Error: Into<Error>,
        {
            let filters = filters
                .into_iter()
>>>>>>> d230fed0
                .map(T::try_from)
                .collect::<Result<Arc<[_]>, _>>()
                .map_err(|error| InvalidBackend::Filter(error.into()))?;

<<<<<<< HEAD
            let (backend, weight) = Backend::try_from_proto(meta, backend)?;
            let backend = RouteBackend { filters, backend };

            Ok((backend, weight))
=======
            let backend = Backend::try_from_proto(meta, backend)?;

            Ok(RouteBackend { filters, backend })
>>>>>>> d230fed0
        }
    }

    impl Backend {
        fn try_from_proto(
            meta: &Arc<Meta>,
            backend: outbound::Backend,
<<<<<<< HEAD
        ) -> Result<(Self, u32), InvalidBackend> {
            use outbound::backend::{balance_p2c, Backend as PbDispatcher};
=======
        ) -> Result<Self, InvalidBackend> {
            use outbound::backend::{self, balance_p2c};
>>>>>>> d230fed0

            fn duration(
                field: &'static str,
                duration: Option<prost_types::Duration>,
            ) -> Result<Duration, InvalidBackend> {
                duration
                    .ok_or(InvalidBackend::Missing(field))?
                    .try_into()
                    .map_err(|error| InvalidBackend::Duration { field, error })
            }

<<<<<<< HEAD
            let (dispatcher, weight) = {
                let pb = backend
                    .backend
                    .ok_or(InvalidBackend::Missing("backend dispatcher"))?;
                match pb {
                    PbDispatcher::Balancer(BalanceP2c { dst, load }) => {
                        let dst = dst.ok_or(InvalidBackend::Missing("balancer destination"))?;
=======
            let dispatcher = {
                let pb = backend
                    .kind
                    .ok_or(InvalidBackend::Missing("backend kind"))?;
                match pb {
                    backend::Kind::Balancer(BalanceP2c { discovery, load }) => {
                        let discovery = discovery
                            .ok_or(InvalidBackend::Missing("balancer discovery"))?
                            .try_into()?;
>>>>>>> d230fed0
                        let load = match load.ok_or(InvalidBackend::Missing("balancer load"))? {
                            balance_p2c::Load::PeakEwma(balance_p2c::PeakEwma {
                                default_rtt,
                                decay,
                            }) => Load::PeakEwma(PeakEwma {
                                default_rtt: duration("peak EWMA default RTT", default_rtt)?,
                                decay: duration("peak EWMA decay", decay)?,
                            }),
                        };
<<<<<<< HEAD
                        let dispatcher = BackendDispatcher::BalanceP2c(
                            load,
                            EndpointDiscovery::DestinationGet {
                                path: dst.authority,
                            },
                        );
                        (dispatcher, dst.weight)
                    }
                    PbDispatcher::Forward(ep) => {
                        let weight = ep.weight;
                        let (addr, meta) = resolve::to_addr_meta(ep, &Default::default())
                            .ok_or(InvalidBackend::ForwardAddr)?;
                        let dispatcher = BackendDispatcher::Forward(addr, meta);
                        (dispatcher, weight)
=======
                        BackendDispatcher::BalanceP2c(load, discovery)
                    }
                    backend::Kind::Forward(ep) => {
                        let (addr, meta) = resolve::to_addr_meta(ep, &Default::default())
                            .ok_or(InvalidBackend::ForwardAddr)?;
                        BackendDispatcher::Forward(addr, meta)
>>>>>>> d230fed0
                    }
                }
            };

            let queue = {
                let queue = backend.queue.ok_or(InvalidBackend::Missing("queue"))?;
                Queue {
                    capacity: queue.capacity as usize,
                    failfast_timeout: duration("queue failfast timeout", queue.failfast_timeout)?,
                }
            };

            let backend = Backend {
                queue,
                dispatcher,
                meta: meta.clone(),
            };

<<<<<<< HEAD
            Ok((backend, weight))
=======
            Ok(backend)
        }
    }

    impl TryFrom<outbound::backend::EndpointDiscovery> for EndpointDiscovery {
        type Error = InvalidDiscovery;
        fn try_from(proto: outbound::backend::EndpointDiscovery) -> Result<Self, Self::Error> {
            use outbound::backend::endpoint_discovery;
            match proto.kind.ok_or(InvalidDiscovery::Missing)? {
                endpoint_discovery::Kind::Dst(endpoint_discovery::DestinationGet { path }) => {
                    Ok(EndpointDiscovery::DestinationGet { path })
                }
            }
>>>>>>> d230fed0
        }
    }
}<|MERGE_RESOLUTION|>--- conflicted
+++ resolved
@@ -120,11 +120,7 @@
 // === impl ClientPolicy ===
 
 impl ClientPolicy {
-<<<<<<< HEAD
-    pub fn invalid(addr: impl Into<Addr>, timeout: time::Duration) -> Self {
-=======
     pub fn invalid(timeout: time::Duration) -> Self {
->>>>>>> d230fed0
         let meta = Arc::new(Meta::Default {
             name: "invalid".into(),
         });
@@ -143,11 +139,6 @@
             }],
         }]);
         Self {
-<<<<<<< HEAD
-            addr: addr.into(),
-            // XXX(eliza): don't love this...
-=======
->>>>>>> d230fed0
             protocol: Protocol::Detect {
                 timeout,
                 http1: http::Http1 {
@@ -163,31 +154,25 @@
             backends: Arc::new([]),
         }
     }
-<<<<<<< HEAD
 
     pub fn is_default(&self) -> bool {
         match self.protocol {
             Protocol::Detect {
                 ref http1,
                 ref http2,
+                ref opaque
                 ..
             } => {
                 // TODO(eliza): when opaque has real policy we'll have to handle
                 // that here too
-                http::is_default(&http1.routes) && http::is_default(&http2.routes)
+                http::is_default(&http1.routes) && http::is_default(&http2.routes) && opaque.is_default()
             }
             Protocol::Http1(http::Http1 { ref routes })
             | Protocol::Http2(http::Http2 { ref routes }) => http::is_default(routes),
             Protocol::Grpc(ref grpc) => grpc::is_default(&grpc.routes),
-
-            // TODO(eliza): opaque doesn't currently have metadata, so we don't
-            // know if it's a default or not...but if it's explicitly opaque,
-            // assume it's not a default.
-            _ => false,
-        }
-    }
-=======
->>>>>>> d230fed0
+            Protocol::Opaque(ref opaq) | Protocol::Tls(ref opaq) => opaq.is_default(),
+        }
+    }
 }
 
 // === impl Meta ===
@@ -262,21 +247,13 @@
     };
     use linkerd_error::Error;
     use linkerd_proxy_api_resolve::pb as resolve;
-<<<<<<< HEAD
-    use once_cell::sync::Lazy;
-    use std::{collections::HashSet, time::Duration};
-=======
     use std::time::Duration;
 
     pub(crate) type BackendSet = ahash::AHashSet<Backend>;
->>>>>>> d230fed0
 
     #[derive(Debug, thiserror::Error)]
     pub enum InvalidPolicy {
         #[error("invalid HTTP route: {0}")]
-<<<<<<< HEAD
-        Route(#[from] http::proto::InvalidHttpRoute),
-=======
         HttpRoute(#[from] http::proto::InvalidHttpRoute),
 
         #[error("invalid gRPC route: {0}")]
@@ -284,7 +261,6 @@
 
         #[error("invalid opaque route: {0}")]
         OpaqueRoute(#[from] opaq::proto::InvalidOpaqueRoute),
->>>>>>> d230fed0
 
         #[error("invalid backend: {0}")]
         Backend(#[from] InvalidBackend),
@@ -297,12 +273,6 @@
 
         #[error("missing top-level backend")]
         MissingBackend,
-<<<<<<< HEAD
-
-        #[error("invalid backend addr: {0}")]
-        InvalidAddr(#[from] linkerd_addr::Error),
-=======
->>>>>>> d230fed0
     }
 
     #[derive(Debug, thiserror::Error)]
@@ -328,27 +298,15 @@
         // errors...maybe this ought to...
         #[error("invalid forward endpoint")]
         ForwardAddr,
-<<<<<<< HEAD
-=======
 
         #[error("invalid endpoint discovery: {0}")]
         Discovery(#[from] InvalidDiscovery),
->>>>>>> d230fed0
     }
 
     #[derive(Debug, thiserror::Error)]
     pub enum InvalidDistribution {
         #[error("invalid backend: {0}")]
         Backend(#[from] InvalidBackend),
-<<<<<<< HEAD
-        #[error("a {0} distribution may not be empty")]
-        Empty(&'static str),
-        #[error("missing distribution kind")]
-        Missing,
-    }
-
-    static DEFAULT_META: Lazy<Arc<Meta>> = Lazy::new(|| Meta::new_default("default"));
-=======
 
         #[error("a {0} distribution may not be empty")]
         Empty(&'static str),
@@ -365,7 +323,6 @@
         #[error("missing discovery kind")]
         Missing,
     }
->>>>>>> d230fed0
 
     impl TryFrom<outbound::OutboundPolicy> for ClientPolicy {
         type Error = InvalidPolicy;
@@ -378,40 +335,12 @@
                 .kind
                 .ok_or(InvalidPolicy::Protocol("missing kind"))?;
 
-<<<<<<< HEAD
-            // A hashset is used here to de-duplicate the set of backends.
-            // Not sure why Clippy's mutable key type lint triggers here --
-            // AFAICT `Backend` doesn't contain anything that's interior
-            // mutable? in any case, though, this is fine, because nothing will
-            // mutate the backends while they are in this hashset...
-            #[allow(clippy::mutable_key_type)]
-            let mut backends = HashSet::new();
-
-            // top-level backend
-            let (backend, addr) = {
-                let backend = policy.backend.ok_or(InvalidPolicy::MissingBackend)?;
-                let (backend, _) = Backend::try_from_proto(&DEFAULT_META, backend)?;
-                let addr = match backend.dispatcher {
-                    BackendDispatcher::BalanceP2c(
-                        _,
-                        EndpointDiscovery::DestinationGet { ref path },
-                    ) => path.parse()?,
-                    BackendDispatcher::Forward(sock, _) => sock.into(),
-                };
-                (backend, addr)
-            };
-
-=======
->>>>>>> d230fed0
             let protocol = match protocol {
                 proxy_protocol::Kind::Detect(proxy_protocol::Detect {
                     http1,
                     http2,
                     timeout,
-<<<<<<< HEAD
-=======
                     opaque,
->>>>>>> d230fed0
                 }) => {
                     let timeout = timeout
                         .ok_or(InvalidPolicy::Protocol(
@@ -428,36 +357,11 @@
                             "Detect missing HTTP/2 configuration",
                         ))?
                         .try_into()?;
-<<<<<<< HEAD
-
-                    backends.extend(
-                        http::proto::route_backends(&http1.routes)
-                            .chain(http::proto::route_backends(&http2.routes))
-                            .cloned(),
-                    );
-
-                    // TODO(eliza): proxy-api doesn't currently include
-                    // distributions for opaque...add that!
-                    let opaque = opaq::Opaque {
-                        policy: Some(RoutePolicy {
-                            meta: DEFAULT_META.clone(),
-                            filters: opaq::proto::NO_FILTERS.clone(),
-                            distribution: RouteDistribution::FirstAvailable(
-                                std::iter::once(RouteBackend {
-                                    filters: opaq::proto::NO_FILTERS.clone(),
-                                    backend: backend.clone(),
-                                })
-                                .collect(),
-                            ),
-                        }),
-                    };
-=======
                     let opaque: opaq::Opaque = opaque
                         .ok_or(InvalidPolicy::Protocol(
                             "Detect missing opaque configuration",
                         ))?
                         .try_into()?;
->>>>>>> d230fed0
 
                     Protocol::Detect {
                         http1,
@@ -466,33 +370,6 @@
                         opaque,
                     }
                 }
-<<<<<<< HEAD
-                proxy_protocol::Kind::Opaque(proxy_protocol::Opaque {}) => {
-                    // TODO(eliza): proxy-api doesn't currently include
-                    // distributions for opaque...add that!
-                    Protocol::Opaque(opaq::Opaque {
-                        policy: Some(RoutePolicy {
-                            meta: DEFAULT_META.clone(),
-                            filters: opaq::proto::NO_FILTERS.clone(),
-                            distribution: RouteDistribution::FirstAvailable(
-                                std::iter::once(RouteBackend {
-                                    filters: opaq::proto::NO_FILTERS.clone(),
-                                    backend: backend.clone(),
-                                })
-                                .collect(),
-                            ),
-                        }),
-                    })
-                }
-            };
-
-            backends.insert(backend);
-
-            Ok(ClientPolicy {
-                addr,
-                protocol,
-                backends: backends.drain().collect(),
-=======
 
                 proxy_protocol::Kind::Http1(http) => Protocol::Http1(http.try_into()?),
                 proxy_protocol::Kind::Http2(http) => Protocol::Http2(http.try_into()?),
@@ -527,7 +404,6 @@
             Ok(ClientPolicy {
                 protocol,
                 backends: backends.into_iter().collect(),
->>>>>>> d230fed0
             })
         }
     }
@@ -578,75 +454,6 @@
         }
     }
 
-<<<<<<< HEAD
-    // === impl RouteDistribution ===
-
-    impl<T> RouteDistribution<T>
-    where
-        T: TryFrom<outbound::Filter>,
-        T::Error: Into<Error>,
-    {
-        pub(crate) fn try_from_proto(
-            meta: &Arc<Meta>,
-            distribution: outbound::Distribution,
-        ) -> Result<Self, InvalidDistribution> {
-            use outbound::distribution::{self, Distribution};
-
-            Ok(
-                match distribution
-                    .distribution
-                    .ok_or(InvalidDistribution::Missing)?
-                {
-                    Distribution::Empty(_) => RouteDistribution::Empty,
-                    Distribution::RandomAvailable(distribution::RandomAvailable { backends }) => {
-                        let backends = backends
-                            .into_iter()
-                            .map(|backend| RouteBackend::try_from_proto(meta, backend))
-                            .collect::<Result<Arc<[_]>, _>>()?;
-                        if backends.is_empty() {
-                            return Err(InvalidDistribution::Empty("RandomAvailable"));
-                        }
-                        RouteDistribution::RandomAvailable(backends)
-                    }
-                    Distribution::FirstAvailable(distribution::FirstAvailable { backends }) => {
-                        let backends = backends
-                            .into_iter()
-                            .map(|backend| {
-                                let (backend, _) = RouteBackend::try_from_proto(meta, backend)?;
-                                Ok(backend)
-                            })
-                            .collect::<Result<Arc<[_]>, InvalidBackend>>()?;
-                        if backends.is_empty() {
-                            return Err(InvalidDistribution::Empty("FirstAvailable"));
-                        }
-                        RouteDistribution::FirstAvailable(backends)
-                    }
-                },
-            )
-        }
-    }
-
-    impl<T> RouteDistribution<T> {
-        /// Returns an iterator over all the backends of this distribution.
-        pub(crate) fn backends(&self) -> impl Iterator<Item = &Backend> {
-            fn discard_weight<T>(&(ref backend, _): &(RouteBackend<T>, u32)) -> &RouteBackend<T> {
-                backend
-            }
-
-            // The use of `Iterator::chain` here is, admittedly, a bit weird:
-            // `chain`ing with empty iterators allows us to return the same type in
-            // every match arm.
-            match self {
-                Self::Empty => [].iter().chain([].iter().map(discard_weight)),
-                Self::FirstAvailable(backends) => {
-                    backends.iter().chain([].iter().map(discard_weight))
-                }
-                Self::RandomAvailable(backends) => {
-                    [].iter().chain(backends.iter().map(discard_weight))
-                }
-            }
-            .map(|backend| &backend.backend)
-=======
     impl<T: Clone> RouteDistribution<T> {
         /// Returns an iterator over all the backends of this distribution.
         pub(crate) fn fill_backends(&self, set: &mut BackendSet) {
@@ -659,26 +466,11 @@
                     set.extend(backends.iter().map(|(b, _)| b.backend.clone()));
                 }
             }
->>>>>>> d230fed0
         }
     }
 
     // === impl RouteBackend ===
 
-<<<<<<< HEAD
-    impl<T> RouteBackend<T>
-    where
-        T: TryFrom<outbound::Filter>,
-        T::Error: Into<Error>,
-    {
-        pub(crate) fn try_from_proto(
-            meta: &Arc<Meta>,
-            mut backend: outbound::Backend,
-        ) -> Result<(Self, u32), InvalidBackend> {
-            let filters = backend
-                .filters
-                .drain(..)
-=======
     impl<T> RouteBackend<T> {
         pub(crate) fn try_from_proto<U>(
             meta: &Arc<Meta>,
@@ -691,21 +483,13 @@
         {
             let filters = filters
                 .into_iter()
->>>>>>> d230fed0
                 .map(T::try_from)
                 .collect::<Result<Arc<[_]>, _>>()
                 .map_err(|error| InvalidBackend::Filter(error.into()))?;
 
-<<<<<<< HEAD
-            let (backend, weight) = Backend::try_from_proto(meta, backend)?;
-            let backend = RouteBackend { filters, backend };
-
-            Ok((backend, weight))
-=======
             let backend = Backend::try_from_proto(meta, backend)?;
 
             Ok(RouteBackend { filters, backend })
->>>>>>> d230fed0
         }
     }
 
@@ -713,13 +497,8 @@
         fn try_from_proto(
             meta: &Arc<Meta>,
             backend: outbound::Backend,
-<<<<<<< HEAD
-        ) -> Result<(Self, u32), InvalidBackend> {
-            use outbound::backend::{balance_p2c, Backend as PbDispatcher};
-=======
         ) -> Result<Self, InvalidBackend> {
             use outbound::backend::{self, balance_p2c};
->>>>>>> d230fed0
 
             fn duration(
                 field: &'static str,
@@ -731,15 +510,6 @@
                     .map_err(|error| InvalidBackend::Duration { field, error })
             }
 
-<<<<<<< HEAD
-            let (dispatcher, weight) = {
-                let pb = backend
-                    .backend
-                    .ok_or(InvalidBackend::Missing("backend dispatcher"))?;
-                match pb {
-                    PbDispatcher::Balancer(BalanceP2c { dst, load }) => {
-                        let dst = dst.ok_or(InvalidBackend::Missing("balancer destination"))?;
-=======
             let dispatcher = {
                 let pb = backend
                     .kind
@@ -749,7 +519,6 @@
                         let discovery = discovery
                             .ok_or(InvalidBackend::Missing("balancer discovery"))?
                             .try_into()?;
->>>>>>> d230fed0
                         let load = match load.ok_or(InvalidBackend::Missing("balancer load"))? {
                             balance_p2c::Load::PeakEwma(balance_p2c::PeakEwma {
                                 default_rtt,
@@ -759,29 +528,12 @@
                                 decay: duration("peak EWMA decay", decay)?,
                             }),
                         };
-<<<<<<< HEAD
-                        let dispatcher = BackendDispatcher::BalanceP2c(
-                            load,
-                            EndpointDiscovery::DestinationGet {
-                                path: dst.authority,
-                            },
-                        );
-                        (dispatcher, dst.weight)
-                    }
-                    PbDispatcher::Forward(ep) => {
-                        let weight = ep.weight;
-                        let (addr, meta) = resolve::to_addr_meta(ep, &Default::default())
-                            .ok_or(InvalidBackend::ForwardAddr)?;
-                        let dispatcher = BackendDispatcher::Forward(addr, meta);
-                        (dispatcher, weight)
-=======
                         BackendDispatcher::BalanceP2c(load, discovery)
                     }
                     backend::Kind::Forward(ep) => {
                         let (addr, meta) = resolve::to_addr_meta(ep, &Default::default())
                             .ok_or(InvalidBackend::ForwardAddr)?;
                         BackendDispatcher::Forward(addr, meta)
->>>>>>> d230fed0
                     }
                 }
             };
@@ -800,9 +552,6 @@
                 meta: meta.clone(),
             };
 
-<<<<<<< HEAD
-            Ok((backend, weight))
-=======
             Ok(backend)
         }
     }
@@ -816,7 +565,6 @@
                     Ok(EndpointDiscovery::DestinationGet { path })
                 }
             }
->>>>>>> d230fed0
         }
     }
 }
use linkerd_http_route::http;
use std::sync::Arc;

pub use linkerd_http_route::http::{filter, find, r#match, RouteMatch};

pub type Policy = crate::RoutePolicy<Filter>;
pub type Route = http::Route<Policy>;
pub type Rule = http::Rule<Policy>;

// TODO: keepalive settings, etc.
#[derive(Clone, Debug, PartialEq, Eq, Hash)]
pub struct Http1 {
    pub routes: Arc<[Route]>,
}

// TODO: window sizes, etc
#[derive(Clone, Debug, PartialEq, Eq, Hash)]
pub struct Http2 {
    pub routes: Arc<[Route]>,
}

#[derive(Clone, Debug, PartialEq, Eq, Hash)]
pub enum Filter {
    InjectFailure(filter::InjectFailure),
    Redirect(filter::RedirectRequest),
    RequestHeaders(filter::ModifyHeader),
    InternalError(&'static str),
}

pub fn default(distribution: crate::RouteDistribution<Filter>) -> Route {
    Route {
        hosts: vec![],
        rules: vec![Rule {
            matches: vec![],
            policy: Policy {
                meta: crate::Meta::new_default("default"),
                filters: Arc::new([]),
                distribution,
            },
        }],
    }
}

<<<<<<< HEAD
pub(crate) fn is_default(routes: &[Route]) -> bool {
    routes.iter().all(|route| {
        // `Iterator::all` will return `true` on an empty slice, which means
        // that a route with an empty set of rules will be considered
        // "default". Return `false` here if the slice is empty so that a
        // route with no rules is not treated as a default.
        if route.rules.is_empty() {
            return false;
        };

        route.rules.iter().all(|rule| rule.policy.meta.is_default())
    })
}
=======
// === impl Http1 ===
>>>>>>> d230fed0

impl Default for Http1 {
    fn default() -> Self {
        Self {
            routes: Arc::new([]),
        }
    }
}

// === impl Http2 ===

impl Default for Http2 {
    fn default() -> Self {
        Self {
            routes: Arc::new([]),
        }
    }
}

#[cfg(feature = "proto")]
pub mod proto {
    use super::*;
    use crate::{
<<<<<<< HEAD
        proto::{InvalidDistribution, InvalidMeta},
        Meta, RouteDistribution,
    };
    use linkerd2_proxy_api::outbound;
    use linkerd_http_route::http::{
        filter::inject_failure::proto::InvalidFailureResponse,
=======
        proto::{BackendSet, InvalidBackend, InvalidDistribution, InvalidMeta},
        Meta, RouteBackend, RouteDistribution,
    };
    use linkerd2_proxy_api::outbound::{self, http_route};
    use linkerd_http_route::http::{
        filter::{
            inject_failure::proto::InvalidFailureResponse,
            modify_header::proto::InvalidModifyHeader, redirect::proto::InvalidRequestRedirect,
        },
>>>>>>> d230fed0
        r#match::{host::proto::InvalidHostMatch, proto::InvalidRouteMatch},
    };

    #[derive(Debug, thiserror::Error)]
    pub enum InvalidHttpRoute {
        #[error("invalid host match: {0}")]
        HostMatch(#[from] InvalidHostMatch),

        #[error("invalid route match: {0}")]
        RouteMatch(#[from] InvalidRouteMatch),

        #[error("invalid route metadata: {0}")]
        Meta(#[from] InvalidMeta),

        #[error("invalid distribution: {0}")]
        Distribution(#[from] InvalidDistribution),

        #[error("invalid filter: {0}")]
        Filter(#[from] InvalidFilter),

        #[error("missing {0}")]
        Missing(&'static str),
    }

    #[derive(Debug, thiserror::Error)]
    pub enum InvalidFilter {
        #[error("missing filter kind")]
        Missing,

        #[error("invalid HTTP failure injector: {0}")]
        FailureInjector(#[from] InvalidFailureResponse),
<<<<<<< HEAD
    }

    pub(crate) fn route_backends(rts: &[Route]) -> impl Iterator<Item = &crate::Backend> {
        rts.iter().flat_map(|Route { ref rules, .. }| {
            rules
                .iter()
                .flat_map(|Rule { ref policy, .. }| policy.distribution.backends())
        })
=======

        #[error("invalid HTTP header modifier: {0}")]
        ModifyHeader(#[from] InvalidModifyHeader),

        #[error("invalid HTTP redirect: {0}")]
        Redirect(#[from] InvalidRequestRedirect),
    }

    pub(crate) fn fill_route_backends(rts: &[Route], set: &mut BackendSet) {
        for Route { ref rules, .. } in rts {
            for Rule { ref policy, .. } in rules {
                policy.distribution.fill_backends(set);
            }
        }
>>>>>>> d230fed0
    }

    impl TryFrom<outbound::proxy_protocol::Http1> for Http1 {
        type Error = InvalidHttpRoute;
        fn try_from(proto: outbound::proxy_protocol::Http1) -> Result<Self, Self::Error> {
            let routes = proto
<<<<<<< HEAD
                .http_routes
=======
                .routes
>>>>>>> d230fed0
                .into_iter()
                .map(try_route)
                .collect::<Result<Arc<[_]>, _>>()?;
            Ok(Self { routes })
        }
    }

    impl TryFrom<outbound::proxy_protocol::Http2> for Http2 {
        type Error = InvalidHttpRoute;
        fn try_from(proto: outbound::proxy_protocol::Http2) -> Result<Self, Self::Error> {
            let routes = proto
<<<<<<< HEAD
                .http_routes
=======
                .routes
>>>>>>> d230fed0
                .into_iter()
                .map(try_route)
                .collect::<Result<Arc<[_]>, _>>()?;
            Ok(Self { routes })
        }
    }

    fn try_route(proto: outbound::HttpRoute) -> Result<Route, InvalidHttpRoute> {
        let outbound::HttpRoute {
            hosts,
            rules,
            metadata,
        } = proto;
        let meta = Arc::new(
            metadata
                .ok_or(InvalidMeta("missing metadata"))?
                .try_into()?,
        );
        let hosts = hosts
            .into_iter()
            .map(r#match::MatchHost::try_from)
            .collect::<Result<Vec<_>, _>>()?;

        let rules = rules
            .into_iter()
            .map(|rule| try_rule(&meta, rule))
            .collect::<Result<Vec<_>, _>>()?;

        Ok(Route { hosts, rules })
    }

    fn try_rule(
        meta: &Arc<Meta>,
        proto: outbound::http_route::Rule,
    ) -> Result<Rule, InvalidHttpRoute> {
        let outbound::http_route::Rule {
            matches,
            backends,
            filters,
        } = proto;

        let matches = matches
            .into_iter()
            .map(r#match::MatchRequest::try_from)
            .collect::<Result<Vec<_>, InvalidRouteMatch>>()?;

        let filters = filters
            .into_iter()
            .map(Filter::try_from)
            .collect::<Result<Arc<[_]>, _>>()?;

        let distribution = {
            let backends = backends.ok_or(InvalidHttpRoute::Missing("distribution"))?;
<<<<<<< HEAD
            RouteDistribution::try_from_proto(meta, backends)?
=======
            try_distribution(meta, backends)?
>>>>>>> d230fed0
        };

        Ok(Rule {
            matches,
            policy: Policy {
                meta: meta.clone(),
                filters,
                distribution,
            },
        })
    }

<<<<<<< HEAD
    impl TryFrom<outbound::Filter> for Filter {
        type Error = InvalidFilter;

        fn try_from(filter: outbound::Filter) -> Result<Self, Self::Error> {
            use outbound::filter::Kind;

            match filter.kind.ok_or(InvalidFilter::Missing)? {
                Kind::FailureInjector(filter) => Ok(Filter::InjectFailure(filter.try_into()?)),
=======
    fn try_distribution(
        meta: &Arc<Meta>,
        distribution: http_route::Distribution,
    ) -> Result<RouteDistribution<Filter>, InvalidDistribution> {
        use http_route::{distribution, WeightedRouteBackend};

        Ok(
            match distribution.kind.ok_or(InvalidDistribution::Missing)? {
                distribution::Kind::Empty(_) => RouteDistribution::Empty,
                distribution::Kind::RandomAvailable(distribution::RandomAvailable { backends }) => {
                    let backends = backends
                        .into_iter()
                        .map(|WeightedRouteBackend { weight, backend }| {
                            let backend = backend.ok_or(InvalidDistribution::MissingBackend)?;
                            Ok((try_route_backend(meta, backend)?, weight))
                        })
                        .collect::<Result<Arc<[_]>, InvalidDistribution>>()?;
                    if backends.is_empty() {
                        return Err(InvalidDistribution::Empty("RandomAvailable"));
                    }
                    RouteDistribution::RandomAvailable(backends)
                }
                distribution::Kind::FirstAvailable(distribution::FirstAvailable { backends }) => {
                    let backends = backends
                        .into_iter()
                        .map(|backend| try_route_backend(meta, backend))
                        .collect::<Result<Arc<[_]>, InvalidBackend>>()?;
                    if backends.is_empty() {
                        return Err(InvalidDistribution::Empty("FirstAvailable"));
                    }
                    RouteDistribution::FirstAvailable(backends)
                }
            },
        )
    }

    fn try_route_backend(
        meta: &Arc<Meta>,
        http_route::RouteBackend { backend, filters }: http_route::RouteBackend,
    ) -> Result<RouteBackend<Filter>, InvalidBackend> {
        let backend = backend.ok_or(InvalidBackend::Missing("backend"))?;
        RouteBackend::try_from_proto(meta, backend, filters)
    }

    impl TryFrom<http_route::Filter> for Filter {
        type Error = InvalidFilter;

        fn try_from(filter: http_route::Filter) -> Result<Self, Self::Error> {
            use http_route::filter::Kind;

            match filter.kind.ok_or(InvalidFilter::Missing)? {
                Kind::FailureInjector(filter) => Ok(Filter::InjectFailure(filter.try_into()?)),
                Kind::RequestHeaderModifier(filter) => {
                    Ok(Filter::RequestHeaders(filter.try_into()?))
                }
                Kind::Redirect(filter) => Ok(Filter::Redirect(filter.try_into()?)),
>>>>>>> d230fed0
            }
        }
    }
}<|MERGE_RESOLUTION|>--- conflicted
+++ resolved
@@ -41,7 +41,6 @@
     }
 }
 
-<<<<<<< HEAD
 pub(crate) fn is_default(routes: &[Route]) -> bool {
     routes.iter().all(|route| {
         // `Iterator::all` will return `true` on an empty slice, which means
@@ -55,9 +54,7 @@
         route.rules.iter().all(|rule| rule.policy.meta.is_default())
     })
 }
-=======
 // === impl Http1 ===
->>>>>>> d230fed0
 
 impl Default for Http1 {
     fn default() -> Self {
@@ -81,14 +78,6 @@
 pub mod proto {
     use super::*;
     use crate::{
-<<<<<<< HEAD
-        proto::{InvalidDistribution, InvalidMeta},
-        Meta, RouteDistribution,
-    };
-    use linkerd2_proxy_api::outbound;
-    use linkerd_http_route::http::{
-        filter::inject_failure::proto::InvalidFailureResponse,
-=======
         proto::{BackendSet, InvalidBackend, InvalidDistribution, InvalidMeta},
         Meta, RouteBackend, RouteDistribution,
     };
@@ -98,7 +87,6 @@
             inject_failure::proto::InvalidFailureResponse,
             modify_header::proto::InvalidModifyHeader, redirect::proto::InvalidRequestRedirect,
         },
->>>>>>> d230fed0
         r#match::{host::proto::InvalidHostMatch, proto::InvalidRouteMatch},
     };
 
@@ -130,16 +118,6 @@
 
         #[error("invalid HTTP failure injector: {0}")]
         FailureInjector(#[from] InvalidFailureResponse),
-<<<<<<< HEAD
-    }
-
-    pub(crate) fn route_backends(rts: &[Route]) -> impl Iterator<Item = &crate::Backend> {
-        rts.iter().flat_map(|Route { ref rules, .. }| {
-            rules
-                .iter()
-                .flat_map(|Rule { ref policy, .. }| policy.distribution.backends())
-        })
-=======
 
         #[error("invalid HTTP header modifier: {0}")]
         ModifyHeader(#[from] InvalidModifyHeader),
@@ -154,18 +132,13 @@
                 policy.distribution.fill_backends(set);
             }
         }
->>>>>>> d230fed0
     }
 
     impl TryFrom<outbound::proxy_protocol::Http1> for Http1 {
         type Error = InvalidHttpRoute;
         fn try_from(proto: outbound::proxy_protocol::Http1) -> Result<Self, Self::Error> {
             let routes = proto
-<<<<<<< HEAD
-                .http_routes
-=======
                 .routes
->>>>>>> d230fed0
                 .into_iter()
                 .map(try_route)
                 .collect::<Result<Arc<[_]>, _>>()?;
@@ -177,11 +150,7 @@
         type Error = InvalidHttpRoute;
         fn try_from(proto: outbound::proxy_protocol::Http2) -> Result<Self, Self::Error> {
             let routes = proto
-<<<<<<< HEAD
-                .http_routes
-=======
                 .routes
->>>>>>> d230fed0
                 .into_iter()
                 .map(try_route)
                 .collect::<Result<Arc<[_]>, _>>()?;
@@ -235,11 +204,7 @@
 
         let distribution = {
             let backends = backends.ok_or(InvalidHttpRoute::Missing("distribution"))?;
-<<<<<<< HEAD
-            RouteDistribution::try_from_proto(meta, backends)?
-=======
             try_distribution(meta, backends)?
->>>>>>> d230fed0
         };
 
         Ok(Rule {
@@ -252,16 +217,6 @@
         })
     }
 
-<<<<<<< HEAD
-    impl TryFrom<outbound::Filter> for Filter {
-        type Error = InvalidFilter;
-
-        fn try_from(filter: outbound::Filter) -> Result<Self, Self::Error> {
-            use outbound::filter::Kind;
-
-            match filter.kind.ok_or(InvalidFilter::Missing)? {
-                Kind::FailureInjector(filter) => Ok(Filter::InjectFailure(filter.try_into()?)),
-=======
     fn try_distribution(
         meta: &Arc<Meta>,
         distribution: http_route::Distribution,
@@ -318,7 +273,6 @@
                     Ok(Filter::RequestHeaders(filter.try_into()?))
                 }
                 Kind::Redirect(filter) => Ok(Filter::Redirect(filter.try_into()?)),
->>>>>>> d230fed0
             }
         }
     }

--- conflicted
+++ resolved
@@ -1,11 +1,4 @@
-<<<<<<< HEAD
-use crate::{self as http, trace, upgrade, BoxRequest, Version};
-=======
-use crate::{
-    client_handle::SetClientHandle, h2::Settings as H2Settings, upgrade, BoxBody, BoxRequest,
-    ClientHandle, TracingExecutor, Version,
-};
->>>>>>> c951b7eb
+use crate::{upgrade, BoxBody, BoxRequest, TracingExecutor, Version};
 use linkerd_error::Error;
 use linkerd_io::{self as io, PeerAddr};
 use linkerd_stack::{layer, ExtractParam, NewService};
@@ -17,7 +10,6 @@
 use tower::Service;
 use tracing::{debug, Instrument};
 
-<<<<<<< HEAD
 mod client_handle;
 mod h2_to_h1;
 mod normalize_uri;
@@ -25,8 +17,6 @@
 pub use self::client_handle::ClientHandle;
 use self::client_handle::SetClientHandle;
 use super::client::h2::Settings as H2Settings;
-
-type Server = hyper::server::conn::Http<trace::Executor>;
 
 /// A request extension type marker that indicates that a request was originally
 /// received with an absolute-form URI.
@@ -37,8 +27,6 @@
 #[derive(Clone, Debug)]
 pub struct WasHttp1OverH2(());
 
-=======
->>>>>>> c951b7eb
 /// Configures HTTP server behavior.
 #[derive(Clone, Debug)]
 pub struct Params {
@@ -99,14 +87,9 @@
             supports_orig_proto_downgrades,
         } = params;
 
-<<<<<<< HEAD
-        let mut server = hyper::server::conn::Http::new().with_executor(trace::Executor::new());
+        let mut server = hyper::server::conn::Http::new().with_executor(TracingExecutor);
         server
             .http2_initial_stream_window_size(h2.initial_stream_window_size)
-=======
-        let mut srv = hyper::server::conn::Http::new().with_executor(TracingExecutor);
-        srv.http2_initial_stream_window_size(h2.initial_stream_window_size)
->>>>>>> c951b7eb
             .http2_initial_connection_window_size(h2.initial_connection_window_size);
         // Configure HTTP/2 PING frames
         if let Some(timeout) = h2.keepalive_timeout {
@@ -134,16 +117,8 @@
 where
     I: io::AsyncRead + io::AsyncWrite + PeerAddr + Send + Unpin + 'static,
     N: NewService<ClientHandle, Service = S> + Send + 'static,
-<<<<<<< HEAD
-    S: Service<
-            http::Request<http::BoxBody>,
-            Response = http::Response<http::BoxBody>,
-            Error = Error,
-        > + Unpin
-=======
     S: Service<http::Request<BoxBody>, Response = http::Response<BoxBody>, Error = Error>
         + Unpin
->>>>>>> c951b7eb
         + Send
         + 'static,
     S::Future: Send + 'static,
@@ -189,12 +164,8 @@
                         let svc = normalize_uri::MarkAbsoluteForm::new(svc);
 
                         // Enable support for HTTP upgrades (CONNECT and websockets).
-<<<<<<< HEAD
                         let svc = upgrade::SetupHttp11Connect::new(svc, drain.clone());
 
-=======
-                        let svc = upgrade::Service::new(BoxRequest::new(svc), drain.clone());
->>>>>>> c951b7eb
                         let mut conn = server
                             .http1_only(true)
                             .serve_connection(io, svc)

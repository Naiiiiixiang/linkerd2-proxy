--- conflicted
+++ resolved
@@ -173,16 +173,9 @@
     type Future = S::Future;
 
     fn poll_ready(&mut self, cx: &mut Context<'_>) -> Poll<Result<(), Self::Error>> {
-<<<<<<< HEAD
-        if self.permit.is_ready() {
-            ready!(self.inner.poll_ready(cx))?;
-            return Poll::Ready(Ok(()));
-        }
-=======
         // If we previously polled to ready and acquired a permit, clear it so
         // we can reestablish readiness without holding it.
         self.permit = Poll::Pending;
->>>>>>> 4f68425c
         let permit = ready!(self.poll_acquire(cx));
         ready!(self.inner.poll_ready(cx))?;
         tracing::trace!("Acquired permit");

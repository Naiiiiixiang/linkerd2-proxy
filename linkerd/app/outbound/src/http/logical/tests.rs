use super::{policy, Outbound, ParentRef, Routes};
use crate::test_util::*;
use linkerd_app_core::{
    errors,
    exp_backoff::ExponentialBackoff,
    proxy::http::{self, BoxBody, HttpBody, StatusCode},
    svc::{self, NewService, ServiceExt},
    trace,
    transport::addrs::*,
    Error, NameAddr, Result,
};
use linkerd_proxy_client_policy as client_policy;
use parking_lot::Mutex;
use std::{collections::HashMap, net::SocketAddr, sync::Arc, time::Duration};
use tokio::{sync::watch, task, time};
use tracing::{info, Instrument};

const AUTHORITY: &str = "logical.test.svc.cluster.local";
const PORT: u16 = 666;

type Request = http::Request<http::BoxBody>;
type Response = http::Response<http::BoxBody>;

mod timeouts;

#[tokio::test(flavor = "current_thread", start_paused = true)]
async fn routes() {
    let _trace = trace::test::trace_init();

    let addr = SocketAddr::new([192, 0, 2, 41].into(), PORT);
    let dest: NameAddr = format!("{AUTHORITY}:{PORT}")
        .parse::<NameAddr>()
        .expect("dest addr is valid");
    let (svc, mut handle) = tower_test::mock::pair();
    let connect = HttpConnect::default().service(addr, svc);
    let resolve = support::resolver().endpoint_exists(dest.clone(), addr, Default::default());
    let (rt, _shutdown) = runtime();
    let stack = Outbound::new(default_config(), rt, &mut Default::default())
        .with_stack(svc::ArcNewService::new(connect))
        .push_http_cached(resolve)
        .into_inner();

    let backend = default_backend(&dest);
    let (_route_tx, routes) =
        watch::channel(Routes::Policy(policy::Params::Http(policy::HttpParams {
            addr: dest.into(),
            meta: ParentRef(client_policy::Meta::new_default("parent")),
            backends: Arc::new([backend.clone()]),
            routes: Arc::new([default_route(backend)]),
            failure_accrual: client_policy::FailureAccrual::None,
        })));
    let target = Target {
        num: 1,
        version: http::Version::H2,
        routes,
    };
    let svc = stack.new_service(target);

    handle.allow(1);
    let rsp = send_req(svc.clone(), http_get());
    serve_req(&mut handle, mk_rsp(StatusCode::OK, "good")).await;
    assert_eq!(
        rsp.await.expect("request must succeed").status(),
        http::StatusCode::OK
    );
}

#[tokio::test(flavor = "current_thread", start_paused = true)]
async fn consecutive_failures_accrue() {
    let _trace = trace::test::with_default_filter(format!("{},trace", trace::test::DEFAULT_LOG));

    let addr = SocketAddr::new([192, 0, 2, 41].into(), PORT);
    let dest: NameAddr = format!("{AUTHORITY}:{PORT}")
        .parse::<NameAddr>()
        .expect("dest addr is valid");
    let (svc, mut handle) = tower_test::mock::pair();
    let connect = HttpConnect::default().service(addr, svc);
    let resolve = support::resolver().endpoint_exists(dest.clone(), addr, Default::default());
    let (rt, _shutdown) = runtime();
    let cfg = default_config();
    let stack = Outbound::new(cfg.clone(), rt, &mut Default::default())
        .with_stack(svc::ArcNewService::new(connect))
        .push_http_cached(resolve)
        .into_inner();

    let backend = default_backend(&dest);
    // Ensure that the probe delay is longer than the failfast timeout, so that
    // the service is only probed after it has entered failfast when the gate
    // shuts.
    let min_backoff = cfg.http_request_queue.failfast_timeout + Duration::from_secs(1);
    let backoff = ExponentialBackoff::try_new(
        min_backoff,
        min_backoff * 6,
        // no jitter --- ensure the test is deterministic
        0.0,
    )
    .unwrap();
    let mut backoffs = backoff.stream();
    let (_route_tx, routes) =
        watch::channel(Routes::Policy(policy::Params::Http(policy::HttpParams {
            addr: dest.into(),
            meta: ParentRef(client_policy::Meta::new_default("parent")),
            backends: Arc::new([backend.clone()]),
            routes: Arc::new([default_route(backend)]),
            failure_accrual: client_policy::FailureAccrual::ConsecutiveFailures {
                max_failures: 3,
                backoff,
            },
        })));
    let target = Target {
        num: 1,
        version: http::Version::H2,
        routes,
    };
    let svc = stack.new_service(target);

    info!("Sending good request");
    handle.allow(1);
    let rsp = send_req(svc.clone(), http_get());
    serve_req(&mut handle, mk_rsp(StatusCode::OK, "good")).await;
    assert_rsp(rsp, StatusCode::OK, "good").await;

    // fail 3 requests so that we hit the consecutive failures accrual limit
    for i in 1..=3 {
        info!("Sending bad request {i}/3");
        handle.allow(1);
        let rsp = send_req(svc.clone(), http_get());
        serve_req(
            &mut handle,
            mk_rsp(StatusCode::INTERNAL_SERVER_ERROR, "bad"),
        )
        .await;
        assert_rsp(rsp, StatusCode::INTERNAL_SERVER_ERROR, "bad").await;
    }

    // Ensure that the error is because of the breaker, and not because the
    // underlying service doesn't poll ready.
    info!("Sending request while in failfast");
    handle.allow(1);
    // We are now in failfast.
    let error = send_req(svc.clone(), http_get())
        .await
        .expect_err("service should be in failfast");
    assert!(
        errors::is_caused_by::<errors::FailFastError>(error.as_ref()),
        "service should be in failfast"
    );

    info!("Sending request while in loadshed");
    let error = send_req(svc.clone(), http_get())
        .await
        .expect_err("service should be in failfast");
    assert!(
        errors::is_caused_by::<errors::LoadShedError>(error.as_ref()),
        "service should be in failfast"
    );

    // After the probation period, a subsequent request should be failed by
    // hitting the service.
    info!("Waiting for probation");
    backoffs.next().await;
    task::yield_now().await;

    info!("Sending a bad request while in probation");
    handle.allow(1);
    let rsp = send_req(svc.clone(), http_get());
    info!("Serving response");
    tokio::time::timeout(
        time::Duration::from_secs(10),
        serve_req(
            &mut handle,
            mk_rsp(StatusCode::INTERNAL_SERVER_ERROR, "bad"),
        ),
    )
    .await
    .expect("no timeouts");
    assert_rsp(rsp, StatusCode::INTERNAL_SERVER_ERROR, "bad").await;

    // We are now in failfast.
    info!("Sending a failfast request while the circuit is broken");
    handle.allow(1);
    let error = send_req(svc.clone(), http_get())
        .await
        .expect_err("service should be in failfast");
    assert!(
        errors::is_caused_by::<errors::FailFastError>(error.as_ref()),
        "service should be in failfast"
    );

    // Wait out the probation period again
    info!("Waiting for probation again");
    backoffs.next().await;
    task::yield_now().await;

    // The probe request succeeds
    info!("Sending a good request while in probation");
    handle.allow(1);
    let rsp = send_req(svc.clone(), http_get());
    tokio::time::timeout(
        time::Duration::from_secs(10),
        serve_req(&mut handle, mk_rsp(StatusCode::OK, "good")),
    )
    .await
    .expect("no timeouts");
    assert_rsp(rsp, StatusCode::OK, "good").await;

    // The gate is now open again
    info!("Sending a final good request");
    handle.allow(1);
    let rsp = send_req(svc.clone(), http_get());
    tokio::time::timeout(
        time::Duration::from_secs(10),
        serve_req(&mut handle, mk_rsp(StatusCode::OK, "good")),
    )
    .await
    .expect("no timeouts");
    assert_rsp(rsp, StatusCode::OK, "good").await;
}

#[tokio::test(flavor = "current_thread", start_paused = true)]
async fn balancer_doesnt_select_tripped_breakers() {
    let _trace = trace::test::with_default_filter(format!(
        "{},linkerd_app_outbound=trace,linkerd_stack=trace,linkerd2_proxy_http_balance=trace",
        trace::test::DEFAULT_LOG
    ));

    let addr1 = SocketAddr::new([192, 0, 2, 41].into(), PORT);
    let addr2 = SocketAddr::new([192, 0, 2, 42].into(), PORT);
    let dest: NameAddr = format!("{AUTHORITY}:{PORT}")
        .parse::<NameAddr>()
        .expect("dest addr is valid");
    let (svc1, mut handle1) = tower_test::mock::pair();
    let (svc2, mut handle2) = tower_test::mock::pair();
    let connect = HttpConnect::default()
        .service(addr1, svc1)
        .service(addr2, svc2);
    let resolve = support::resolver();
    let mut dest_tx = resolve.endpoint_tx(dest.clone());
    dest_tx
        .add([(addr1, Default::default()), (addr2, Default::default())])
        .unwrap();
    let (rt, _shutdown) = runtime();
    let cfg = default_config();
    let stack = Outbound::new(cfg.clone(), rt, &mut Default::default())
        .with_stack(svc::ArcNewService::new(connect))
        .push_http_cached(resolve)
        .into_inner();

    let backend = default_backend(&dest);
    // Ensure that the probe delay is longer than the failfast timeout, so that
    // the service is only probed after it has entered failfast when the gate
    // shuts.
    let min_backoff = cfg.http_request_queue.failfast_timeout + Duration::from_secs(1);
    let backoff = ExponentialBackoff::try_new(
        min_backoff,
        min_backoff * 6,
        // no jitter --- ensure the test is deterministic
        0.0,
    )
    .unwrap();
    let (_route_tx, routes) =
        watch::channel(Routes::Policy(policy::Params::Http(policy::HttpParams {
            addr: dest.into(),
            meta: ParentRef(client_policy::Meta::new_default("parent")),
            backends: Arc::new([backend.clone()]),
            routes: Arc::new([default_route(backend)]),
            failure_accrual: client_policy::FailureAccrual::ConsecutiveFailures {
                max_failures: 3,
                backoff,
            },
        })));
    let target = Target {
        num: 1,
        version: http::Version::H2,
        routes,
    };
    let svc = stack.new_service(target);

    // fail 3 requests so that we hit the consecutive failures accrual limit
    let mut failed = 0;
    while failed < 3 {
        handle1.allow(1);
        handle2.allow(1);
        info!(failed);
        let rsp = send_req(svc.clone(), http_get());
        let (expected_status, expected_body) = tokio::select! {
            _ = serve_req(&mut handle1, mk_rsp(StatusCode::OK, "endpoint 1")) => {
                info!("Balancer selected good endpoint");
                (StatusCode::OK, "endpoint 1")
            }
            _ = serve_req(&mut handle2, mk_rsp(StatusCode::INTERNAL_SERVER_ERROR, "endpoint 2")) => {
                info!("Balancer selected bad endpoint");
                failed += 1;
                (StatusCode::INTERNAL_SERVER_ERROR, "endpoint 2")
            }
        };
        assert_rsp(rsp, expected_status, expected_body).await;
        task::yield_now().await;
    }

    handle1.allow(1);
    handle2.allow(1);
    let rsp = send_req(svc.clone(), http_get());
    // The load balancer will select endpoint 1, because endpoint 2 isn't ready.
    serve_req(&mut handle1, mk_rsp(StatusCode::OK, "endpoint 1")).await;
    assert_rsp(rsp, StatusCode::OK, "endpoint 1").await;

    // The load balancer should continue selecting the non-failing endpoint.
    for _ in 0..8 {
        handle1.allow(1);
        handle2.allow(1);
        let rsp = send_req(svc.clone(), http_get());
        serve_req(&mut handle1, mk_rsp(StatusCode::OK, "endpoint 1")).await;
        assert_rsp(rsp, StatusCode::OK, "endpoint 1").await;
    }
}

<<<<<<< HEAD
#[cfg(feature = "FIXME")]
#[tokio::test(flavor = "current_thread")]
async fn route_request_timeout() {
    tokio::time::pause();
    let _trace = trace::test::trace_init();
    const REQUEST_TIMEOUT: Duration = std::time::Duration::from_secs(2);

    let addr = SocketAddr::new([192, 0, 2, 41].into(), PORT);
    let dest: NameAddr = format!("{AUTHORITY}:{PORT}")
        .parse::<NameAddr>()
        .expect("dest addr is valid");
    let (svc, mut handle) = tower_test::mock::pair();
    let connect = HttpConnect::default().service(addr, svc);
    let resolve = support::resolver().endpoint_exists(dest.clone(), addr, Default::default());
    let (rt, _shutdown) = runtime();
    let stack = Outbound::new(default_config(), rt, &mut Default::default())
        .with_stack(svc::ArcNewService::new(connect))
        .push_http_cached(resolve)
        .into_inner();

    let (_route_tx, routes) = {
        let backend = default_backend(&dest);
        // Set a request timeout for the route, and no backend request timeout
        // on the backend.
        let route = timeout_route(backend.clone(), Some(REQUEST_TIMEOUT), None);
        watch::channel(Routes::Policy(policy::Params::Http(policy::HttpParams {
            addr: dest.into(),
            meta: ParentRef(client_policy::Meta::new_default("parent")),
            backends: Arc::new([backend]),
            routes: Arc::new([route]),
            failure_accrual: client_policy::FailureAccrual::None,
        })))
    };
    let target = Target {
        num: 1,
        version: http::Version::H2,
        routes,
    };
    let svc = stack.new_service(target);

    handle.allow(1);
    let rsp = send_req(svc.clone(), http::Request::get("/"));
    serve_req(&mut handle, mk_rsp(StatusCode::OK, "good")).await;
    assert_eq!(
        rsp.await.expect("request must succeed").status(),
        http::StatusCode::OK
    );

    // now, time out...
    let rsp = send_req(svc.clone(), http::Request::get("/"));
    tokio::time::sleep(REQUEST_TIMEOUT).await;
    let error = rsp.await.expect_err("request must fail with a timeout");
    assert!(
        error.is::<LogicalError>(),
        "error must originate in the logical stack"
    );
    assert!(errors::is_caused_by::<http::timeout::ResponseTimeoutError>(
        error.as_ref()
    ));
}

#[cfg(feature = "FIXME")]
#[tokio::test(flavor = "current_thread")]
async fn backend_request_timeout() {
    tokio::time::pause();
    let _trace = trace::test::trace_init();
    // must be less than the `default_config` failfast timeout, or we'll hit
    // that instead.
    const ROUTE_REQUEST_TIMEOUT: Duration = std::time::Duration::from_secs(2);
    const BACKEND_REQUEST_TIMEOUT: Duration = std::time::Duration::from_secs(1);

    let addr = SocketAddr::new([192, 0, 2, 41].into(), PORT);
    let dest: NameAddr = format!("{AUTHORITY}:{PORT}")
        .parse::<NameAddr>()
        .expect("dest addr is valid");
    let (svc, mut handle) = tower_test::mock::pair();
    let connect = HttpConnect::default().service(addr, svc);
    let resolve = support::resolver().endpoint_exists(dest.clone(), addr, Default::default());
    let (rt, _shutdown) = runtime();
    let stack = Outbound::new(default_config(), rt, &mut Default::default())
        .with_stack(svc::ArcNewService::new(connect))
        .push_http_cached(resolve)
        .into_inner();

    let (_route_tx, routes) = {
        let backend = default_backend(&dest);
        // Set both a route request timeout and a backend request timeout.
        let route = timeout_route(
            backend.clone(),
            Some(ROUTE_REQUEST_TIMEOUT),
            Some(BACKEND_REQUEST_TIMEOUT),
        );
        watch::channel(Routes::Policy(policy::Params::Http(policy::HttpParams {
            addr: dest.into(),
            meta: ParentRef(client_policy::Meta::new_default("parent")),
            backends: Arc::new([backend]),
            routes: Arc::new([route]),
            failure_accrual: client_policy::FailureAccrual::None,
        })))
    };
    let target = Target {
        num: 1,
        version: http::Version::H2,
        routes,
    };
    let svc = stack.new_service(target);

    handle.allow(1);
    let rsp = send_req(svc.clone(), http::Request::get("/"));
    serve_req(&mut handle, mk_rsp(StatusCode::OK, "good")).await;
    assert_eq!(
        rsp.await.expect("request must succeed").status(),
        http::StatusCode::OK
    );

    // Now, time out...
    let rsp = send_req(svc.clone(), http::Request::get("/"));
    // Wait until we actually get the request --- this timeout only starts once
    // the service has been acquired.
    handle.allow(1);
    let (_, send_rsp) = handle
        .next_request()
        .await
        .expect("service must receive request");
    tokio::time::sleep(BACKEND_REQUEST_TIMEOUT + Duration::from_millis(1)).await;
    // Still send a response, so that if we didn't hit the backend timeout
    // timeout, we don't hit the route timeout and succeed incorrectly.
    send_rsp.send_response(mk_rsp(StatusCode::OK, "good"));
    let error = rsp.await.expect_err("request must fail with a timeout");
    assert!(errors::is_caused_by::<http::timeout::ResponseTimeoutError>(
        error.as_ref()
    ));

    // The route request timeout should still apply to time spent before
    // the backend is acquired.
    let rsp = send_req(svc.clone(), http::Request::get("/"));
    tokio::time::sleep(ROUTE_REQUEST_TIMEOUT + Duration::from_millis(1)).await;
    handle.allow(1);
    let error = rsp.await.expect_err("request must fail with a timeout");
    assert!(errors::is_caused_by::<http::timeout::ResponseTimeoutError>(
        error.as_ref()
    ));
}
=======
// === Utils ===
>>>>>>> 0071ce88

#[derive(Clone, Debug)]
struct Target {
    num: usize,
    version: http::Version,
    routes: watch::Receiver<Routes>,
}

type MockSvc = tower_test::mock::Mock<Request, Response>;

#[derive(Clone, Default)]
struct HttpConnect {
    svcs: Arc<Mutex<HashMap<SocketAddr, MockSvc>>>,
}

// === impl Target ===

impl PartialEq for Target {
    fn eq(&self, other: &Self) -> bool {
        self.num == other.num
    }
}

impl Eq for Target {}

impl std::hash::Hash for Target {
    fn hash<H: std::hash::Hasher>(&self, state: &mut H) {
        self.num.hash(state);
    }
}

impl svc::Param<http::Version> for Target {
    fn param(&self) -> http::Version {
        self.version
    }
}

impl svc::Param<watch::Receiver<Routes>> for Target {
    fn param(&self) -> watch::Receiver<Routes> {
        self.routes.clone()
    }
}

// === impl HttpConnect ===

impl HttpConnect {
    fn service(self, addr: SocketAddr, svc: MockSvc) -> Self {
        self.svcs.lock().insert(addr, svc);
        self
    }
}

impl<T: svc::Param<Remote<ServerAddr>>> svc::NewService<T> for HttpConnect {
    type Service = svc::BoxHttp;
    fn new_service(&self, target: T) -> Self::Service {
        let Remote(ServerAddr(addr)) = target.param();
        svc::BoxHttp::new(
            self.svcs
                .lock()
                .get(&addr)
                .expect("tried to connect to an unexpected address")
                .clone(),
        )
    }
}

// ===

#[track_caller]
fn send_req(
    svc: impl svc::Service<Request, Response = Response, Error = Error, Future = impl Send + 'static>
        + Send
        + 'static,
    mut req: ::http::Request<BoxBody>,
) -> impl Future<Output = Result<Response>> + Send + 'static {
    let span = tracing::info_span!(
        "send_req",
        "{} {} {:?}",
        req.method(),
        req.uri(),
        req.version(),
    );
    let rsp = tokio::spawn(
        async move {
            // the HTTP stack will panic if a request is missing a client handle
            let (client_handle, _) =
                http::ClientHandle::new(SocketAddr::new([10, 0, 0, 42].into(), 42069));
            req.extensions_mut().insert(client_handle);
            tracing::debug!("Sending");
            let rsp = svc.oneshot(req).await;
            tracing::debug!(?rsp, "Response");
            rsp
        }
        .instrument(span),
    );
    async move { rsp.await.expect("request task must not panic") }
}

fn mk_rsp(status: StatusCode, body: impl ToString) -> Response {
    http::Response::builder()
        .status(status)
        .body(http::BoxBody::new(body.to_string()))
        .unwrap()
}

async fn assert_rsp<T: std::fmt::Debug>(
    rsp: impl Future<Output = Result<Response>>,
    status: StatusCode,
    expected_body: T,
) where
    bytes::Bytes: PartialEq<T>,
{
    let rsp = rsp.await.expect("response must not fail");
    assert_eq!(rsp.status(), status, "expected status code to be {status}");
    let body = hyper::body::to_bytes(rsp.into_body())
        .await
        .expect("body must not fail");
    assert_eq!(body, expected_body, "expected body to be {expected_body:?}");
}

async fn serve_req(handle: &mut tower_test::mock::Handle<Request, Response>, rsp: Response) {
    serve_delayed(Duration::ZERO, handle, Ok(rsp)).await;
}

async fn serve_delayed(
    delay: Duration,
    handle: &mut tower_test::mock::Handle<Request, Response>,
    rsp: Result<Response>,
) {
    let (mut req, tx) = handle
        .next_request()
        .await
        .expect("service must receive request");
    tracing::debug!(?req, "Received request");

    // Ensure the whole request is processed.
    if !req.body().is_end_stream() {
        while let Some(res) = req.body_mut().data().await {
            res.expect("request body must not error");
        }
    }
    if !req.body().is_end_stream() {
        req.body_mut()
            .trailers()
            .await
            .expect("request body must not error");
    }
    drop(req);

    tokio::spawn(
        async move {
            if delay > Duration::ZERO {
                tracing::debug!(?delay, "Sleeping");
                tokio::time::sleep(delay).await;
            }

            tracing::debug!(?rsp, "Sending response");
            match rsp {
                Ok(rsp) => tx.send_response(rsp),
                Err(e) => tx.send_error(e),
            }
        }
        .in_current_span(),
    );
}

fn http_get() -> http::Request<BoxBody> {
    http::Request::get("/").body(Default::default()).unwrap()
}

fn default_backend(path: impl ToString) -> client_policy::Backend {
    use client_policy::{
        Backend, BackendDispatcher, EndpointDiscovery, Load, Meta, PeakEwma, Queue,
    };
    Backend {
        meta: Meta::new_default("test"),
        queue: Queue {
            capacity: 100,
            failfast_timeout: Duration::from_secs(10),
        },
        dispatcher: BackendDispatcher::BalanceP2c(
            Load::PeakEwma(PeakEwma {
                decay: Duration::from_secs(10),
                default_rtt: Duration::from_millis(30),
            }),
            EndpointDiscovery::DestinationGet {
                path: path.to_string(),
            },
        ),
    }
}

fn default_route(backend: client_policy::Backend) -> client_policy::http::Route {
    use client_policy::{
        http::{self, Filter, Policy, Route, Rule},
        Meta, RouteBackend, RouteDistribution,
    };
    use once_cell::sync::Lazy;
    static NO_FILTERS: Lazy<Arc<[Filter]>> = Lazy::new(|| Arc::new([]));
    Route {
        hosts: vec![],
        rules: vec![Rule {
            matches: vec![http::r#match::MatchRequest::default()],
            policy: Policy {
                meta: Meta::new_default("test_route"),
                filters: NO_FILTERS.clone(),
<<<<<<< HEAD
                params: Default::default(),
                distribution: RouteDistribution::FirstAvailable(Arc::new([RouteBackend {
                    filters: NO_FILTERS.clone(),
                    backend,
                }])),
            },
        }],
    }
}

#[cfg(feature = "FIXME")]
fn timeout_route(
    backend: client_policy::Backend,
    route_timeout: Option<Duration>,
    backend_timeout: Option<Duration>,
) -> client_policy::http::Route {
    use client_policy::{
        http::{self, Filter, Policy, Route, Rule},
        Meta, RouteBackend, RouteDistribution,
    };
    use once_cell::sync::Lazy;
    static NO_FILTERS: Lazy<Arc<[Filter]>> = Lazy::new(|| Arc::new([]));
    Route {
        hosts: vec![],
        rules: vec![Rule {
            matches: vec![http::r#match::MatchRequest::default()],
            policy: Policy {
                meta: Meta::new_default("test_route"),
                filters: NO_FILTERS.clone(),
                failure_policy: Default::default(),
                request_timeout: route_timeout,
=======
                params: http::RouteParams::default(),
>>>>>>> 0071ce88
                distribution: RouteDistribution::FirstAvailable(Arc::new([RouteBackend {
                    filters: NO_FILTERS.clone(),
                    backend,
                }])),
            },
        }],
    }
}<|MERGE_RESOLUTION|>--- conflicted
+++ resolved
@@ -315,153 +315,7 @@
     }
 }
 
-<<<<<<< HEAD
-#[cfg(feature = "FIXME")]
-#[tokio::test(flavor = "current_thread")]
-async fn route_request_timeout() {
-    tokio::time::pause();
-    let _trace = trace::test::trace_init();
-    const REQUEST_TIMEOUT: Duration = std::time::Duration::from_secs(2);
-
-    let addr = SocketAddr::new([192, 0, 2, 41].into(), PORT);
-    let dest: NameAddr = format!("{AUTHORITY}:{PORT}")
-        .parse::<NameAddr>()
-        .expect("dest addr is valid");
-    let (svc, mut handle) = tower_test::mock::pair();
-    let connect = HttpConnect::default().service(addr, svc);
-    let resolve = support::resolver().endpoint_exists(dest.clone(), addr, Default::default());
-    let (rt, _shutdown) = runtime();
-    let stack = Outbound::new(default_config(), rt, &mut Default::default())
-        .with_stack(svc::ArcNewService::new(connect))
-        .push_http_cached(resolve)
-        .into_inner();
-
-    let (_route_tx, routes) = {
-        let backend = default_backend(&dest);
-        // Set a request timeout for the route, and no backend request timeout
-        // on the backend.
-        let route = timeout_route(backend.clone(), Some(REQUEST_TIMEOUT), None);
-        watch::channel(Routes::Policy(policy::Params::Http(policy::HttpParams {
-            addr: dest.into(),
-            meta: ParentRef(client_policy::Meta::new_default("parent")),
-            backends: Arc::new([backend]),
-            routes: Arc::new([route]),
-            failure_accrual: client_policy::FailureAccrual::None,
-        })))
-    };
-    let target = Target {
-        num: 1,
-        version: http::Version::H2,
-        routes,
-    };
-    let svc = stack.new_service(target);
-
-    handle.allow(1);
-    let rsp = send_req(svc.clone(), http::Request::get("/"));
-    serve_req(&mut handle, mk_rsp(StatusCode::OK, "good")).await;
-    assert_eq!(
-        rsp.await.expect("request must succeed").status(),
-        http::StatusCode::OK
-    );
-
-    // now, time out...
-    let rsp = send_req(svc.clone(), http::Request::get("/"));
-    tokio::time::sleep(REQUEST_TIMEOUT).await;
-    let error = rsp.await.expect_err("request must fail with a timeout");
-    assert!(
-        error.is::<LogicalError>(),
-        "error must originate in the logical stack"
-    );
-    assert!(errors::is_caused_by::<http::timeout::ResponseTimeoutError>(
-        error.as_ref()
-    ));
-}
-
-#[cfg(feature = "FIXME")]
-#[tokio::test(flavor = "current_thread")]
-async fn backend_request_timeout() {
-    tokio::time::pause();
-    let _trace = trace::test::trace_init();
-    // must be less than the `default_config` failfast timeout, or we'll hit
-    // that instead.
-    const ROUTE_REQUEST_TIMEOUT: Duration = std::time::Duration::from_secs(2);
-    const BACKEND_REQUEST_TIMEOUT: Duration = std::time::Duration::from_secs(1);
-
-    let addr = SocketAddr::new([192, 0, 2, 41].into(), PORT);
-    let dest: NameAddr = format!("{AUTHORITY}:{PORT}")
-        .parse::<NameAddr>()
-        .expect("dest addr is valid");
-    let (svc, mut handle) = tower_test::mock::pair();
-    let connect = HttpConnect::default().service(addr, svc);
-    let resolve = support::resolver().endpoint_exists(dest.clone(), addr, Default::default());
-    let (rt, _shutdown) = runtime();
-    let stack = Outbound::new(default_config(), rt, &mut Default::default())
-        .with_stack(svc::ArcNewService::new(connect))
-        .push_http_cached(resolve)
-        .into_inner();
-
-    let (_route_tx, routes) = {
-        let backend = default_backend(&dest);
-        // Set both a route request timeout and a backend request timeout.
-        let route = timeout_route(
-            backend.clone(),
-            Some(ROUTE_REQUEST_TIMEOUT),
-            Some(BACKEND_REQUEST_TIMEOUT),
-        );
-        watch::channel(Routes::Policy(policy::Params::Http(policy::HttpParams {
-            addr: dest.into(),
-            meta: ParentRef(client_policy::Meta::new_default("parent")),
-            backends: Arc::new([backend]),
-            routes: Arc::new([route]),
-            failure_accrual: client_policy::FailureAccrual::None,
-        })))
-    };
-    let target = Target {
-        num: 1,
-        version: http::Version::H2,
-        routes,
-    };
-    let svc = stack.new_service(target);
-
-    handle.allow(1);
-    let rsp = send_req(svc.clone(), http::Request::get("/"));
-    serve_req(&mut handle, mk_rsp(StatusCode::OK, "good")).await;
-    assert_eq!(
-        rsp.await.expect("request must succeed").status(),
-        http::StatusCode::OK
-    );
-
-    // Now, time out...
-    let rsp = send_req(svc.clone(), http::Request::get("/"));
-    // Wait until we actually get the request --- this timeout only starts once
-    // the service has been acquired.
-    handle.allow(1);
-    let (_, send_rsp) = handle
-        .next_request()
-        .await
-        .expect("service must receive request");
-    tokio::time::sleep(BACKEND_REQUEST_TIMEOUT + Duration::from_millis(1)).await;
-    // Still send a response, so that if we didn't hit the backend timeout
-    // timeout, we don't hit the route timeout and succeed incorrectly.
-    send_rsp.send_response(mk_rsp(StatusCode::OK, "good"));
-    let error = rsp.await.expect_err("request must fail with a timeout");
-    assert!(errors::is_caused_by::<http::timeout::ResponseTimeoutError>(
-        error.as_ref()
-    ));
-
-    // The route request timeout should still apply to time spent before
-    // the backend is acquired.
-    let rsp = send_req(svc.clone(), http::Request::get("/"));
-    tokio::time::sleep(ROUTE_REQUEST_TIMEOUT + Duration::from_millis(1)).await;
-    handle.allow(1);
-    let error = rsp.await.expect_err("request must fail with a timeout");
-    assert!(errors::is_caused_by::<http::timeout::ResponseTimeoutError>(
-        error.as_ref()
-    ));
-}
-=======
 // === Utils ===
->>>>>>> 0071ce88
 
 #[derive(Clone, Debug)]
 struct Target {
@@ -668,8 +522,7 @@
             policy: Policy {
                 meta: Meta::new_default("test_route"),
                 filters: NO_FILTERS.clone(),
-<<<<<<< HEAD
-                params: Default::default(),
+                params: http::RouteParams::default(),
                 distribution: RouteDistribution::FirstAvailable(Arc::new([RouteBackend {
                     filters: NO_FILTERS.clone(),
                     backend,
@@ -677,37 +530,4 @@
             },
         }],
     }
-}
-
-#[cfg(feature = "FIXME")]
-fn timeout_route(
-    backend: client_policy::Backend,
-    route_timeout: Option<Duration>,
-    backend_timeout: Option<Duration>,
-) -> client_policy::http::Route {
-    use client_policy::{
-        http::{self, Filter, Policy, Route, Rule},
-        Meta, RouteBackend, RouteDistribution,
-    };
-    use once_cell::sync::Lazy;
-    static NO_FILTERS: Lazy<Arc<[Filter]>> = Lazy::new(|| Arc::new([]));
-    Route {
-        hosts: vec![],
-        rules: vec![Rule {
-            matches: vec![http::r#match::MatchRequest::default()],
-            policy: Policy {
-                meta: Meta::new_default("test_route"),
-                filters: NO_FILTERS.clone(),
-                failure_policy: Default::default(),
-                request_timeout: route_timeout,
-=======
-                params: http::RouteParams::default(),
->>>>>>> 0071ce88
-                distribution: RouteDistribution::FirstAvailable(Arc::new([RouteBackend {
-                    filters: NO_FILTERS.clone(),
-                    backend,
-                }])),
-            },
-        }],
-    }
 }
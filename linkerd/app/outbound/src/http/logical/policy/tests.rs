#![cfg(feature = "FIXME: metrics")]

use super::{super::concrete, *};
use crate::ParentRef;
use linkerd_app_core::{
    svc::NewService,
    svc::{Layer, ServiceExt},
    trace,
};
use linkerd_http_route as route;
use linkerd_proxy_client_policy as policy;
use std::{num::NonZeroU16, sync::Arc};
use tokio::time;

#[tokio::test(flavor = "current_thread")]
async fn header_based_route() {
    let _trace = trace::test::trace_init();

    let mk_backend = |name: &'static str| policy::Backend {
        meta: Arc::new(policy::Meta::Resource {
            group: "core".into(),
            kind: "Service".into(),
            namespace: "ns".into(),
            name: name.into(),
            port: NonZeroU16::new(8080),
            section: None,
        }),
        queue: policy::Queue {
            capacity: 10,
            failfast_timeout: time::Duration::from_secs(1),
        },
        dispatcher: policy::BackendDispatcher::BalanceP2c(
            policy::Load::PeakEwma(policy::PeakEwma {
                decay: time::Duration::from_secs(10),
                default_rtt: time::Duration::from_millis(300),
            }),
            policy::EndpointDiscovery::DestinationGet {
                path: format!("{name}.ns.svc.cluster.local:8080"),
            },
        ),
    };
    let mk_policy = |name: &'static str, backend: policy::Backend| policy::RoutePolicy {
        meta: Arc::new(policy::Meta::Resource {
            group: "policy.linkerd.io".into(),
            kind: "HTTPRoute".into(),
            namespace: "ns".into(),
            name: name.into(),
            port: None,
            section: None,
        }),
        filters: Arc::new([]),
        params: Default::default(),
        distribution: policy::RouteDistribution::FirstAvailable(Arc::new([policy::RouteBackend {
            filters: Arc::new([]),
            backend,
        }])),
    };

    // Stack that produces mock services.
    let (inner_default, mut default) = tower_test::mock::pair();
    let (inner_special, mut special) = tower_test::mock::pair();
    let inner = move |concrete: Concrete<()>| {
        if let concrete::Dispatch::Balance(ref addr, ..) = concrete.target {
            if addr
                .name()
                .eq_ignore_ascii_case("default.ns.svc.cluster.local")
            {
                return inner_default.clone();
            }
            if addr
                .name()
                .eq_ignore_ascii_case("special.ns.svc.cluster.local")
            {
                return inner_special.clone();
            }
        }
        panic!("unexpected target: {:?}", concrete.target);
    };

    let parent_ref = ParentRef(Arc::new(policy::Meta::Resource {
        group: "core".into(),
        kind: "Service".into(),
        namespace: "ns".into(),
        name: "papa".into(),
        port: NonZeroU16::new(7979),
        section: None,
    }));

    let default_backend = mk_backend("default");
    let default_backend_ref = crate::BackendRef(default_backend.meta.clone());
    let default_policy = mk_policy("default", default_backend.clone());
    let default_route_ref = crate::RouteRef(default_policy.meta.clone());

    let special_backend = mk_backend("special");
    let special_policy = mk_policy("special", special_backend.clone());
    let special_route_ref = crate::RouteRef(special_policy.meta.clone());
    let special_backend_ref = crate::BackendRef(special_backend.meta.clone());

    // Routes that configure a special header-based route and a default route.
    let routes = Params::Http(router::HttpParams {
        addr: Addr::Socket(([127, 0, 0, 1], 8080).into()),
        meta: parent_ref.clone(),
        routes: Arc::new([policy::http::Route {
            hosts: Default::default(),
            rules: vec![
                policy::http::Rule {
                    matches: vec![route::http::MatchRequest {
                        headers: vec![route::http::r#match::MatchHeader::Exact(
                            "x-special".parse().unwrap(),
                            "true".parse().unwrap(),
                        )],
                        ..Default::default()
                    }],
                    policy: special_policy.clone(),
                },
                policy::http::Rule {
                    matches: vec![route::http::MatchRequest::default()],
                    policy: default_policy.clone(),
                },
            ],
        }]),
        backends: std::iter::once(default_backend.clone())
            .chain(Some(special_backend.clone()))
            .collect(),
        failure_accrual: Default::default(),
    });

    let metrics = HttpRouteMetrics::default();
    let router = Policy::layer(metrics.clone(), Default::default())
        .layer(inner)
        .new_service(Policy::from((routes, ())));

<<<<<<< HEAD
    let default_reqs = metrics.backend_metrics(
=======
    let default_reqs = metrics.backend_request_count(
>>>>>>> 7c99d159
        parent_ref.clone(),
        default_route_ref.clone(),
        default_backend_ref.clone(),
    );
<<<<<<< HEAD
    let special_reqs = metrics.backend_metrics(
=======
    let special_reqs = metrics.backend_request_count(
>>>>>>> 7c99d159
        parent_ref.clone(),
        special_route_ref.clone(),
        special_backend_ref.clone(),
    );
    assert_eq!(default_reqs.requests_total().get(), 0);
    assert_eq!(special_reqs.requests_total().get(), 0);

    default.allow(1);
    special.allow(1);
    let req = http::Request::builder()
        .body(http::BoxBody::default())
        .unwrap();
    let _ = tokio::select! {
        biased;
        _ = router.clone().oneshot(req) => panic!("unexpected response"),
        _ = special.next_request() => panic!("unexpected request to special service"),
        _ = time::sleep(time::Duration::from_secs(1)) => panic!("timed out"),
        reqrsp = default.next_request() => reqrsp.expect("request"),
    };
    assert_eq!(default_reqs.requests_total().get(), 1);
    assert_eq!(special_reqs.requests_total().get(), 0);

    default.allow(1);
    special.allow(1);
    let req = http::Request::builder()
        .header("x-special", "true")
        .body(http::BoxBody::default())
        .unwrap();
    let _ = tokio::select! {
        biased;
        _ = router.clone().oneshot(req) => panic!("unexpected response"),
        _ = default.next_request() => panic!("unexpected request to default service"),
        _ = time::sleep(time::Duration::from_secs(1)) => panic!("timed out"),
        reqrsp = special.next_request() => reqrsp.expect("request"),
    };
    assert_eq!(default_reqs.requests_total().get(), 1);
    assert_eq!(special_reqs.requests_total().get(), 1);

    // Hold the router to prevent inner services from being dropped.
    drop(router);
}

#[tokio::test(flavor = "current_thread")]
async fn http_filter_request_headers() {
    let _trace = trace::test::trace_init();

    let addr = ([127, 0, 0, 1], 18080).into();
    let backend = policy::Backend {
        meta: policy::Meta::new_default("test"),
        queue: policy::Queue {
            capacity: 10,
            failfast_timeout: time::Duration::from_secs(1),
        },
        dispatcher: policy::BackendDispatcher::Forward(addr, Default::default()),
    };

    // Stack that produces mock services.
    let (inner, mut handle) = tower_test::mock::pair();
    let inner = move |_: Concrete<()>| inner.clone();

    // Routes that configure a special header-based route and a default route.
    static PIZZA: http::HeaderName = http::HeaderName::from_static("pizza");
    static PARTY: http::HeaderValue = http::HeaderValue::from_static("party");
    static TUBULAR: http::HeaderValue = http::HeaderValue::from_static("tubular");
    static COWABUNGA: http::HeaderValue = http::HeaderValue::from_static("cowabunga");
    let routes = Params::Http({
        router::HttpParams {
            addr: Addr::Socket(([127, 0, 0, 1], 8080).into()),
            meta: ParentRef(policy::Meta::new_default("splinter")),
            routes: Arc::new([policy::http::Route {
                hosts: Default::default(),
                rules: vec![policy::http::Rule {
                    matches: vec![route::http::MatchRequest::default()],
                    policy: policy::RoutePolicy {
                        meta: policy::Meta::new_default("turtles"),
                        params: Default::default(),
                        filters: Arc::new([policy::http::Filter::RequestHeaders(
                            policy::http::filter::ModifyHeader {
                                add: vec![(PIZZA.clone(), TUBULAR.clone())],
                                ..Default::default()
                            },
                        )]),
                        distribution: policy::RouteDistribution::FirstAvailable(Arc::new([
                            policy::RouteBackend {
                                backend: backend.clone(),
                                filters: Arc::new([policy::http::Filter::RequestHeaders(
                                    policy::http::filter::ModifyHeader {
                                        add: vec![(PIZZA.clone(), COWABUNGA.clone())],
                                        ..Default::default()
                                    },
                                )]),
                            },
                        ])),
                    },
                }],
            }]),
            backends: std::iter::once(backend).collect(),
            failure_accrual: Default::default(),
        }
    });

    let router = Policy::layer(Default::default(), Default::default())
        .layer(inner)
        .new_service(Policy::from((routes, ())));

    handle.allow(1);
    let req = http::Request::builder()
        .header(&PIZZA, &PARTY)
        .body(http::BoxBody::default())
        .unwrap();
    let (req, _rsp) = tokio::select! {
        biased;
        _ = router.clone().oneshot(req) => panic!("unexpected response"),
        _ = time::sleep(time::Duration::from_secs(1)) => panic!("timed out"),
        reqrsp = handle.next_request() => reqrsp.expect("request"),
    };

    assert_eq!(
        req.headers().get_all(&PIZZA).iter().collect::<Vec<_>>(),
        vec![&PARTY, &TUBULAR, &COWABUNGA],
    );

    // Hold the router to prevent inner services from being dropped.
    drop(router);
}<|MERGE_RESOLUTION|>--- conflicted
+++ resolved
@@ -130,20 +130,12 @@
         .layer(inner)
         .new_service(Policy::from((routes, ())));
 
-<<<<<<< HEAD
-    let default_reqs = metrics.backend_metrics(
-=======
     let default_reqs = metrics.backend_request_count(
->>>>>>> 7c99d159
         parent_ref.clone(),
         default_route_ref.clone(),
         default_backend_ref.clone(),
     );
-<<<<<<< HEAD
-    let special_reqs = metrics.backend_metrics(
-=======
     let special_reqs = metrics.backend_request_count(
->>>>>>> 7c99d159
         parent_ref.clone(),
         special_route_ref.clone(),
         special_backend_ref.clone(),

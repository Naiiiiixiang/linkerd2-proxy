use super::super::Concrete;
use crate::{ParentRef, RouteRef};
use linkerd_app_core::{classify, proxy::http, svc, Addr, Error, Result};
use linkerd_distribute as distribute;
use linkerd_http_route as http_route;
use linkerd_proxy_client_policy as policy;
use std::{fmt::Debug, hash::Hash, sync::Arc};

pub(crate) mod backend;
pub(crate) mod extensions;
pub(crate) mod filters;
pub(crate) mod metrics;
pub(crate) mod retry;

pub(crate) use self::backend::{Backend, MatchedBackend};
pub use self::filters::errors;
use self::metrics::labels::Route as RouteLabels;

pub use self::metrics::{GrpcRouteMetrics, HttpRouteMetrics};

/// A target type that includes a summary of exactly how a request was matched.
/// This match state is required to apply route filters.
///
/// See [`MatchedRoute`] and [`MatchedBackend`].
#[derive(Clone, Debug, PartialEq, Eq, Hash)]
pub(crate) struct Matched<M, P> {
    pub(super) r#match: http_route::RouteMatch<M>,
    pub(super) params: P,
}

#[derive(Clone, Debug, PartialEq, Eq, Hash)]
pub(crate) struct Route<T, F, P> {
    pub(super) parent: T,
    pub(super) addr: Addr,
    pub(super) parent_ref: ParentRef,
    pub(super) route_ref: RouteRef,
    pub(super) filters: Arc<[F]>,
    pub(super) distribution: BackendDistribution<T, F>,
    pub(super) params: P,
}

pub(crate) type MatchedRoute<T, M, F, P> = Matched<M, Route<T, F, P>>;
pub(crate) type Http<T> = MatchedRoute<
    T,
    http_route::http::r#match::RequestMatch,
    policy::http::Filter,
    policy::http::RouteParams,
>;
pub(crate) type Grpc<T> = MatchedRoute<
    T,
    http_route::grpc::r#match::RouteMatch,
    policy::grpc::Filter,
    policy::grpc::RouteParams,
>;

pub(crate) type BackendDistribution<T, F> = distribute::Distribution<Backend<T, F>>;
pub(crate) type NewDistribute<T, F, N> = distribute::NewDistribute<Backend<T, F>, (), N>;

pub type Metrics<R, B> = metrics::RouteMetrics<
    <R as metrics::MkStreamLabel>::StreamLabel,
    <B as metrics::MkStreamLabel>::StreamLabel,
>;

/// Wraps errors with route metadata.
#[derive(Debug, thiserror::Error)]
#[error("route {}: {source}", route.0)]
struct RouteError {
    route: RouteRef,
    #[source]
    source: Error,
}

// === impl MatchedRoute ===

impl<T, M, F, P> MatchedRoute<T, M, F, P>
where
    // Parent target.
    T: Debug + Eq + Hash,
    T: Clone + Send + Sync + 'static,
    // Match summary
    M: Clone + Send + Sync + 'static,
    // Request filter.
    F: Debug + Eq + Hash,
    F: Clone + Send + Sync + 'static,
    // Route params.
    P: Clone + Send + Sync + 'static,
    // Assert that filters can be applied.
    Self: filters::Apply,
    Self: svc::Param<classify::Request>,
    Self: svc::Param<extensions::Params>,
    Self: metrics::MkStreamLabel,
    MatchedBackend<T, M, F>: filters::Apply,
    MatchedBackend<T, M, F>: metrics::MkStreamLabel,
{
    /// Builds a route stack that applies policy filters to requests and
    /// distributes requests over each route's backends. These [`Concrete`]
    /// backends are expected to be cached/shared by the inner stack.
    pub(crate) fn layer<N, S>(
        metrics: Metrics<Self, MatchedBackend<T, M, F>>,
    ) -> impl svc::Layer<N, Service = svc::ArcNewCloneHttp<Self>> + Clone
    where
        // Inner stack.
        N: svc::NewService<Concrete<T>, Service = S>,
        N: Clone + Send + Sync + 'static,
        S: svc::Service<
            http::Request<http::BoxBody>,
            Response = http::Response<http::BoxBody>,
            Error = Error,
        >,
        S: Clone + Send + Sync + 'static,
        S::Future: Send,
    {
        svc::layer::mk(move |inner| {
            svc::stack(inner)
                // Distribute requests across route backends, applying policies
                // and filters for each of the route-backends.
                .push(MatchedBackend::layer(metrics.backend.clone()))
                .lift_new_with_target()
                .push(NewDistribute::layer())
                // The router does not take the backend's availability into
                // consideration, so we must eagerly fail requests to prevent
                // leaking tasks onto the runtime.
                .push_on_service(svc::LoadShed::layer())
                .push(filters::NewApplyFilters::<Self, _, _>::layer())
<<<<<<< HEAD
                .push(retry::NewHttpRetry::layer(metrics.retry.clone()))
                // Set request extensions based on the route configuration
                // AND/OR headers
=======
                // Set request extensions based on the route configuration
>>>>>>> 0071ce88
                .push(extensions::NewSetExtensions::layer())
                .push(metrics::layer(&metrics.requests))
                // Configure a classifier to use in the endpoint stack.
                // TODO(ver) move this into NewSetExtensions?
                .push(classify::NewClassify::layer())
                .push(svc::NewMapErr::layer_with(|rt: &Self| {
                    let route = rt.params.route_ref.clone();
                    move |source| RouteError {
                        route: route.clone(),
                        source,
                    }
                }))
                .arc_new_clone_http()
                .into_inner()
        })
    }
}

impl<T: Clone, M, F, P> svc::Param<BackendDistribution<T, F>> for MatchedRoute<T, M, F, P> {
    fn param(&self) -> BackendDistribution<T, F> {
        self.params.distribution.clone()
    }
}

impl<T: Clone, M, F, P> svc::Param<RouteLabels> for MatchedRoute<T, M, F, P> {
    fn param(&self) -> RouteLabels {
        RouteLabels(
            self.params.parent_ref.clone(),
            self.params.route_ref.clone(),
        )
    }
}

// === impl Http ===

impl<T> filters::Apply for Http<T> {
    #[inline]
    fn apply_request<B>(&self, req: &mut ::http::Request<B>) -> Result<()> {
        filters::apply_http_request(&self.r#match, &self.params.filters, req)
    }

    #[inline]
    fn apply_response<B>(&self, rsp: &mut ::http::Response<B>) -> Result<()> {
        filters::apply_http_response(&self.params.filters, rsp)
    }
}

impl<T> metrics::MkStreamLabel for Http<T> {
    type StatusLabels = metrics::labels::HttpRouteRsp;
    type DurationLabels = metrics::labels::Route;
    type StreamLabel = metrics::LabelHttpRouteRsp;

    fn mk_stream_labeler<B>(&self, _: &::http::Request<B>) -> Option<Self::StreamLabel> {
        let parent = self.params.parent_ref.clone();
        let route = self.params.route_ref.clone();
        Some(metrics::LabelHttpRsp::from(metrics::labels::Route::from((
            parent, route,
        ))))
    }
}

impl<T> svc::Param<extensions::Params> for Http<T> {
    fn param(&self) -> extensions::Params {
<<<<<<< HEAD
        let retry = self.params.params.retry.clone();
        extensions::Params {
            timeouts: self.params.params.timeouts.clone(),
            retry: retry.map(|r| retry::RetryPolicy {
                max_retries: r.max_retries as _,
                max_request_bytes: r.max_request_bytes,
                timeout: r.timeout,
                backoff: r.backoff,
                retryable_http_statuses: Some(r.status_ranges.clone()),
                retryable_grpc_statuses: None,
            }),
            allow_l5d_request_headers: self.params.params.allow_l5d_request_headers,
=======
        extensions::Params {
            timeouts: self.params.params.timeouts.clone(),
>>>>>>> 0071ce88
        }
    }
}

impl<T> svc::Param<classify::Request> for Http<T> {
    fn param(&self) -> classify::Request {
        classify::Request::ClientPolicy(classify::ClientPolicy::Http(
            policy::http::StatusRanges::default(),
        ))
    }
}

// === impl Grpc ===

impl<T> filters::Apply for Grpc<T> {
    #[inline]
    fn apply_request<B>(&self, req: &mut ::http::Request<B>) -> Result<()> {
        filters::apply_grpc_request(&self.r#match, &self.params.filters, req)
    }

    #[inline]
    fn apply_response<B>(&self, rsp: &mut ::http::Response<B>) -> Result<()> {
        filters::apply_grpc_response(&self.params.filters, rsp)
    }
}

impl<T> metrics::MkStreamLabel for Grpc<T> {
    type StatusLabels = metrics::labels::GrpcRouteRsp;
    type DurationLabels = metrics::labels::Route;
    type StreamLabel = metrics::LabelGrpcRouteRsp;

    fn mk_stream_labeler<B>(&self, _: &::http::Request<B>) -> Option<Self::StreamLabel> {
        let parent = self.params.parent_ref.clone();
        let route = self.params.route_ref.clone();
        Some(metrics::LabelGrpcRsp::from(metrics::labels::Route::from((
            parent, route,
        ))))
    }
}

impl<T> svc::Param<extensions::Params> for Grpc<T> {
    fn param(&self) -> extensions::Params {
<<<<<<< HEAD
        let retry = self.params.params.retry.clone();
        extensions::Params {
            timeouts: self.params.params.timeouts.clone(),
            retry: retry.map(|r| retry::RetryPolicy {
                max_retries: r.max_retries as _,
                max_request_bytes: r.max_request_bytes,
                timeout: r.timeout,
                backoff: r.backoff,
                retryable_http_statuses: None,
                retryable_grpc_statuses: Some(r.codes.clone()),
            }),
            allow_l5d_request_headers: self.params.params.allow_l5d_request_headers,
=======
        extensions::Params {
            timeouts: self.params.params.timeouts.clone(),
>>>>>>> 0071ce88
        }
    }
}

impl<T> svc::Param<classify::Request> for Grpc<T> {
    fn param(&self) -> classify::Request {
        classify::Request::ClientPolicy(
            classify::ClientPolicy::Grpc(policy::grpc::Codes::default()),
        )
    }
}<|MERGE_RESOLUTION|>--- conflicted
+++ resolved
@@ -122,13 +122,9 @@
                 // leaking tasks onto the runtime.
                 .push_on_service(svc::LoadShed::layer())
                 .push(filters::NewApplyFilters::<Self, _, _>::layer())
-<<<<<<< HEAD
                 .push(retry::NewHttpRetry::layer(metrics.retry.clone()))
                 // Set request extensions based on the route configuration
                 // AND/OR headers
-=======
-                // Set request extensions based on the route configuration
->>>>>>> 0071ce88
                 .push(extensions::NewSetExtensions::layer())
                 .push(metrics::layer(&metrics.requests))
                 // Configure a classifier to use in the endpoint stack.
@@ -192,7 +188,6 @@
 
 impl<T> svc::Param<extensions::Params> for Http<T> {
     fn param(&self) -> extensions::Params {
-<<<<<<< HEAD
         let retry = self.params.params.retry.clone();
         extensions::Params {
             timeouts: self.params.params.timeouts.clone(),
@@ -205,10 +200,6 @@
                 retryable_grpc_statuses: None,
             }),
             allow_l5d_request_headers: self.params.params.allow_l5d_request_headers,
-=======
-        extensions::Params {
-            timeouts: self.params.params.timeouts.clone(),
->>>>>>> 0071ce88
         }
     }
 }
@@ -251,7 +242,6 @@
 
 impl<T> svc::Param<extensions::Params> for Grpc<T> {
     fn param(&self) -> extensions::Params {
-<<<<<<< HEAD
         let retry = self.params.params.retry.clone();
         extensions::Params {
             timeouts: self.params.params.timeouts.clone(),
@@ -264,10 +254,6 @@
                 retryable_grpc_statuses: Some(r.codes.clone()),
             }),
             allow_l5d_request_headers: self.params.params.allow_l5d_request_headers,
-=======
-        extensions::Params {
-            timeouts: self.params.params.timeouts.clone(),
->>>>>>> 0071ce88
         }
     }
 }

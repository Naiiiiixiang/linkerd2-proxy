#![allow(warnings)]

use crate::{BackendRef, ParentRef, RouteRef};
use futures::Stream;
use linkerd_app_core::{
    metrics::prom::{self, encoding::*, EncodeLabelSetMut},
    svc,
};
use linkerd_http_prom::{
    record_response::{self, NewResponseDuration, StreamLabel},
    NewCountRequests, RequestCount, RequestCountFamilies,
};

pub use super::super::metrics::*;
pub use linkerd_http_prom::record_response::MkStreamLabel;
<<<<<<< HEAD

#[derive(Debug)]
pub struct RouteBackendMetrics<L: StreamLabel> {
    requests: RequestCountFamilies<labels::RouteBackend>,
    responses: ResponseMetrics<L>,
}

type ResponseMetrics<L> = record_response::ResponseMetrics<
    <L as StreamLabel>::AggregateLabels,
    <L as StreamLabel>::DetailedSummaryLabels,
>;

pub fn layer<T, N>(
    metrics: &RouteBackendMetrics<T::StreamLabel>,
) -> impl svc::Layer<
    N,
    Service = NewCountRequests<
        ExtractRequestCount,
        NewResponseDuration<T, ExtractRecordDurationParams<ResponseMetrics<T::StreamLabel>>, N>,
    >,
> + Clone
where
    T: MkStreamLabel,
    N: svc::NewService<T>,
    NewCountRequests<
        ExtractRequestCount,
        NewResponseDuration<T, ExtractRecordDurationParams<ResponseMetrics<T::StreamLabel>>, N>,
    >: svc::NewService<T>,
    NewResponseDuration<T, ExtractRecordDurationParams<ResponseMetrics<T::StreamLabel>>, N>:
        svc::NewService<T>,
{
    let RouteBackendMetrics {
        requests,
        responses,
    } = metrics.clone();
    svc::layer::mk(move |inner| {
        use svc::Layer;
        NewCountRequests::layer_via(ExtractRequestCount(requests.clone())).layer(
            NewRecordDuration::layer_via(ExtractRecordDurationParams(responses.clone()))
                .layer(inner),
        )
    })
}

=======

#[cfg(test)]
mod tests;

#[derive(Debug)]
pub struct RouteBackendMetrics<L: StreamLabel> {
    requests: RequestCountFamilies<labels::RouteBackend>,
    responses: ResponseMetrics<L>,
}

type ResponseMetrics<L> = record_response::ResponseMetrics<
    <L as StreamLabel>::DurationLabels,
    <L as StreamLabel>::StatusLabels,
>;

pub fn layer<T, N>(
    metrics: &RouteBackendMetrics<T::StreamLabel>,
) -> impl svc::Layer<
    N,
    Service = NewCountRequests<
        ExtractRequestCount,
        NewResponseDuration<T, ExtractRecordDurationParams<ResponseMetrics<T::StreamLabel>>, N>,
    >,
> + Clone
where
    T: MkStreamLabel,
    N: svc::NewService<T>,
    NewCountRequests<
        ExtractRequestCount,
        NewResponseDuration<T, ExtractRecordDurationParams<ResponseMetrics<T::StreamLabel>>, N>,
    >: svc::NewService<T>,
    NewResponseDuration<T, ExtractRecordDurationParams<ResponseMetrics<T::StreamLabel>>, N>:
        svc::NewService<T>,
{
    let RouteBackendMetrics {
        requests,
        responses,
    } = metrics.clone();
    svc::layer::mk(move |inner| {
        use svc::Layer;
        NewCountRequests::layer_via(ExtractRequestCount(requests.clone())).layer(
            NewRecordDuration::layer_via(ExtractRecordDurationParams(responses.clone()))
                .layer(inner),
        )
    })
}

>>>>>>> 7c99d159
#[derive(Clone, Debug)]
pub struct ExtractRequestCount(RequestCountFamilies<labels::RouteBackend>);

// === impl RouteBackendMetrics ===

impl<L: StreamLabel> RouteBackendMetrics<L> {
    pub fn register(reg: &mut prom::Registry, histo: impl IntoIterator<Item = f64>) -> Self {
        let requests = RequestCountFamilies::register(reg);
        let responses = record_response::ResponseMetrics::register(reg, histo);
        Self {
            requests,
            responses,
        }
    }

<<<<<<< HEAD
    // #[cfg(test)]
    // pub(crate) fn get(&self, p: ParentRef, r: RouteRef, b: BackendRef) -> BackendHttpMetrics {
    //     self.metrics.metrics(&RouteBackend(p, r, b))
    // }
}

impl<L: StreamLabel> Default for RouteBackendMetrics<L> {
    fn default() -> Self {
        Self {
            requests: Default::default(),
            responses: Default::default(),
        }
    }
}

=======
    #[cfg(test)]
    pub(crate) fn backend_request_count(
        &self,
        p: ParentRef,
        r: RouteRef,
        b: BackendRef,
    ) -> linkerd_http_prom::RequestCount {
        self.requests.metrics(&labels::RouteBackend(p, r, b))
    }

    #[cfg(test)]
    pub(crate) fn get_statuses(&self, l: &L::StatusLabels) -> prom::Counter {
        self.responses.get_statuses(l)
    }
}

impl<L: StreamLabel> Default for RouteBackendMetrics<L> {
    fn default() -> Self {
        Self {
            requests: Default::default(),
            responses: Default::default(),
        }
    }
}

>>>>>>> 7c99d159
impl<L: StreamLabel> Clone for RouteBackendMetrics<L> {
    fn clone(&self) -> Self {
        Self {
            requests: self.requests.clone(),
            responses: self.responses.clone(),
        }
    }
}

// === impl ExtractRequestCount ===

impl<T> svc::ExtractParam<RequestCount, T> for ExtractRequestCount
where
    T: svc::Param<ParentRef> + svc::Param<RouteRef> + svc::Param<BackendRef>,
{
    fn extract_param(&self, t: &T) -> RequestCount {
        self.0
            .metrics(&labels::RouteBackend(t.param(), t.param(), t.param()))
    }
}<|MERGE_RESOLUTION|>--- conflicted
+++ resolved
@@ -13,52 +13,6 @@
 
 pub use super::super::metrics::*;
 pub use linkerd_http_prom::record_response::MkStreamLabel;
-<<<<<<< HEAD
-
-#[derive(Debug)]
-pub struct RouteBackendMetrics<L: StreamLabel> {
-    requests: RequestCountFamilies<labels::RouteBackend>,
-    responses: ResponseMetrics<L>,
-}
-
-type ResponseMetrics<L> = record_response::ResponseMetrics<
-    <L as StreamLabel>::AggregateLabels,
-    <L as StreamLabel>::DetailedSummaryLabels,
->;
-
-pub fn layer<T, N>(
-    metrics: &RouteBackendMetrics<T::StreamLabel>,
-) -> impl svc::Layer<
-    N,
-    Service = NewCountRequests<
-        ExtractRequestCount,
-        NewResponseDuration<T, ExtractRecordDurationParams<ResponseMetrics<T::StreamLabel>>, N>,
-    >,
-> + Clone
-where
-    T: MkStreamLabel,
-    N: svc::NewService<T>,
-    NewCountRequests<
-        ExtractRequestCount,
-        NewResponseDuration<T, ExtractRecordDurationParams<ResponseMetrics<T::StreamLabel>>, N>,
-    >: svc::NewService<T>,
-    NewResponseDuration<T, ExtractRecordDurationParams<ResponseMetrics<T::StreamLabel>>, N>:
-        svc::NewService<T>,
-{
-    let RouteBackendMetrics {
-        requests,
-        responses,
-    } = metrics.clone();
-    svc::layer::mk(move |inner| {
-        use svc::Layer;
-        NewCountRequests::layer_via(ExtractRequestCount(requests.clone())).layer(
-            NewRecordDuration::layer_via(ExtractRecordDurationParams(responses.clone()))
-                .layer(inner),
-        )
-    })
-}
-
-=======
 
 #[cfg(test)]
 mod tests;
@@ -106,7 +60,6 @@
     })
 }
 
->>>>>>> 7c99d159
 #[derive(Clone, Debug)]
 pub struct ExtractRequestCount(RequestCountFamilies<labels::RouteBackend>);
 
@@ -122,23 +75,6 @@
         }
     }
 
-<<<<<<< HEAD
-    // #[cfg(test)]
-    // pub(crate) fn get(&self, p: ParentRef, r: RouteRef, b: BackendRef) -> BackendHttpMetrics {
-    //     self.metrics.metrics(&RouteBackend(p, r, b))
-    // }
-}
-
-impl<L: StreamLabel> Default for RouteBackendMetrics<L> {
-    fn default() -> Self {
-        Self {
-            requests: Default::default(),
-            responses: Default::default(),
-        }
-    }
-}
-
-=======
     #[cfg(test)]
     pub(crate) fn backend_request_count(
         &self,
@@ -164,7 +100,6 @@
     }
 }
 
->>>>>>> 7c99d159
 impl<L: StreamLabel> Clone for RouteBackendMetrics<L> {
     fn clone(&self) -> Self {
         Self {

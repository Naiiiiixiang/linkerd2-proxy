<<<<<<< HEAD
use crate::{metrics::BalancerMetricsParams, stack_labels, BackendRef, Outbound, ParentRef};
use linkerd_app_core::{
    config::QueueConfig,
    drain, io,
    metrics::{
        self,
        prom::{self, EncodeLabelSetMut},
    },
=======
use crate::{stack_labels, BackendRef, Outbound, ParentRef};
use linkerd_app_core::{
    config::QueueConfig,
    drain, io,
    metrics::{self, prom},
>>>>>>> 0ee7e5c5
    profiles,
    proxy::{
        api_resolve::{ConcreteAddr, Metadata},
        core::Resolve,
        http::AuthorityOverride,
        tcp::{self, balance},
    },
    svc::{self, layer::Layer},
    tls,
    transport::{self, addrs::*},
    transport_header::SessionProtocol,
    Error, Infallible, NameAddr,
};
use std::{fmt::Debug, net::SocketAddr, sync::Arc};
use tracing::info_span;

/// Parameter configuring dispatcher behavior.
#[derive(Clone, Debug, PartialEq, Eq, Hash)]
pub enum Dispatch {
    Balance(NameAddr, NameAddr, balance::EwmaConfig),
    Forward(Remote<ServerAddr>, Metadata),
}

/// Wraps errors encountered in this module.
#[derive(Debug, thiserror::Error)]
#[error("concrete service {addr}: {source}")]
pub struct ConcreteError {
    addr: NameAddr,
    #[source]
    source: Error,
}

/// Inner stack target type.
#[derive(Clone, Debug, PartialEq, Eq)]
pub struct Endpoint<T> {
    addr: Remote<ServerAddr>,
    is_local: bool,
    metadata: Metadata,
    parent: T,
}

/// A target configuring a load balancer stack.
#[derive(Clone, Debug, PartialEq, Eq)]
struct Balance<T> {
    logical: NameAddr,
    concrete: NameAddr,
    ewma: balance::EwmaConfig,
    queue: QueueConfig,
    parent: T,
}

#[derive(Clone, Debug, Hash, PartialEq, Eq)]
struct ConcreteLabels {
    logical: Arc<str>,
    concrete: Arc<str>,
}

impl prom::EncodeLabelSetMut for ConcreteLabels {
    fn encode_label_set(&self, enc: &mut prom::encoding::LabelSetEncoder<'_>) -> std::fmt::Result {
        use prom::encoding::EncodeLabel;

        ("logical", &*self.logical).encode(enc.encode_label())?;
        ("concrete", &*self.concrete).encode(enc.encode_label())?;
        Ok(())
    }
}

impl prom::encoding::EncodeLabelSet for ConcreteLabels {
    fn encode(&self, mut enc: prom::encoding::LabelSetEncoder<'_>) -> std::fmt::Result {
        self.encode_label_set(&mut enc)
    }
}

impl<T> svc::ExtractParam<balance::Metrics, Balance<T>> for BalancerMetricsParams<ConcreteLabels> {
    fn extract_param(&self, bal: &Balance<T>) -> balance::Metrics {
        self.metrics(&ConcreteLabels {
            logical: bal.logical.to_string().into(),
            concrete: bal.concrete.to_string().into(),
        })
    }
}

// === impl Outbound ===

impl<C> Outbound<C> {
    /// Builds a [`svc::NewService`] stack that builds buffered opaque services
    /// for `T`-typed concrete targets. Connections may be load balanced across
    /// a discovered set of replicas or forwarded to a single endpoint,
    /// depending on the value of the `Dispatch` parameter.
    ///
    /// When a balancer has no available inner services, it goes into
    /// 'failfast'. While in failfast, buffered requests are failed and the
    /// service becomes unavailable so callers may choose alternate concrete
    /// services.
    pub fn push_opaq_concrete<T, I, R>(
        self,
<<<<<<< HEAD
        registry: &mut prom::registry::Registry,
=======
        _registry: &mut prom::Registry,
>>>>>>> 0ee7e5c5
        resolve: R,
    ) -> Outbound<
        svc::ArcNewService<
            T,
            impl svc::Service<I, Response = (), Error = Error, Future = impl Send> + Clone,
        >,
    >
    where
        // Logical target.c
        T: svc::Param<Dispatch>,
        T: Clone + Debug + Send + Sync + 'static,
        // Server-side socket.
        I: io::AsyncRead + io::AsyncWrite + Debug + Send + Unpin + 'static,
        // Endpoint resolution.
        R: Resolve<ConcreteAddr, Endpoint = Metadata, Error = Error>,
        R::Resolution: Unpin,
        // Endpoint connector.
        C: svc::MakeConnection<Endpoint<T>> + Clone + Send + 'static,
        C::Connection: Send + Unpin,
        C::Metadata: Send + Unpin,
        C::Future: Send,
        C: Send + Sync + 'static,
    {
        let resolve =
            svc::MapTargetLayer::new(|t: Balance<T>| -> ConcreteAddr { ConcreteAddr(t.concrete) })
                .layer(resolve.into_service());

        let metrics_params =
            BalancerMetricsParams::register(registry.sub_registry_with_prefix("balancer"));

        self.map_stack(|config, rt, inner| {
            let queue = config.tcp_connection_queue;

            let connect = inner
                .push(svc::stack::WithoutConnectionMetadata::layer())
                .push_new_thunk();

            let forward = connect
                .clone()
                .push_on_service(
                    rt.metrics
                        .proxy
                        .stack
                        .layer(stack_labels("opaq", "forward")),
                )
                .instrument(|e: &Endpoint<T>| info_span!("forward", addr = %e.addr));

            let endpoint = connect
                .push_on_service(
                    rt.metrics
                        .proxy
                        .stack
                        .layer(stack_labels("opaq", "endpoint")),
                )
                .instrument(|e: &Endpoint<T>| info_span!("endpoint", addr = %e.addr));

            let inbound_ips = config.inbound_ips.clone();
            let balance = endpoint
                .push_map_target(
                    move |((addr, metadata), target): ((SocketAddr, Metadata), Balance<T>)| {
                        tracing::trace!(%addr, ?metadata, ?target, "Resolved endpoint");
                        let is_local = inbound_ips.contains(&addr.ip());
                        Endpoint {
                            addr: Remote(ServerAddr(addr)),
                            metadata,
                            is_local,
                            parent: target.parent,
                        }
                    },
                )
                .lift_new_with_target()
                .push(tcp::NewBalancePeakEwma::layer(resolve, metrics_params))
                .check_new_clone::<Balance<T>>()
                .push(svc::NewMapErr::layer_from_target::<ConcreteError, _>())
                .push_on_service(
                    rt.metrics
                        .proxy
                        .stack
                        .layer(stack_labels("opaq", "balance")),
                )
                .instrument(|t: &Balance<T>| info_span!("balance", addr = %t.concrete));

            balance
                .push_switch(
                    move |parent: T| -> Result<_, Infallible> {
                        Ok(match parent.param() {
<<<<<<< HEAD
                            Dispatch::Balance(logical, concrete, ewma) => svc::Either::A(Balance {
                                logical,
                                concrete,
=======
                            Dispatch::Balance(addr, ewma) => svc::Either::A(Balance {
                                addr,
>>>>>>> 0ee7e5c5
                                ewma,
                                queue,
                                parent,
                            }),
                            Dispatch::Forward(addr, meta) => svc::Either::B(Endpoint {
                                addr,
                                is_local: false,
                                metadata: meta,
                                parent,
                            }),
                        })
                    },
                    forward.into_inner(),
                )
                .push_on_service(tcp::Forward::layer())
                .push_on_service(drain::Retain::layer(rt.drain.clone()))
<<<<<<< HEAD
=======
                .push(svc::NewQueue::layer_via(queue))
>>>>>>> 0ee7e5c5
                .push(svc::ArcNewService::layer())
        })
    }
}

// === impl ConcreteError ===

impl<T> From<(&Balance<T>, Error)> for ConcreteError {
    fn from((target, source): (&Balance<T>, Error)) -> Self {
        Self {
            addr: target.concrete.clone(),
            source,
        }
    }
}

// === impl Balance ===

impl<T> std::ops::Deref for Balance<T> {
    type Target = T;

    fn deref(&self) -> &Self::Target {
        &self.parent
    }
}

impl<T> svc::Param<balance::EwmaConfig> for Balance<T> {
    fn param(&self) -> balance::EwmaConfig {
        self.ewma
    }
}

impl<T> svc::Param<svc::queue::Capacity> for Balance<T> {
    fn param(&self) -> svc::queue::Capacity {
        svc::queue::Capacity(self.queue.capacity)
    }
}

impl<T> svc::Param<svc::queue::Timeout> for Balance<T> {
    fn param(&self) -> svc::queue::Timeout {
        svc::queue::Timeout(self.queue.failfast_timeout)
    }
}

impl<T: svc::Param<ParentRef>> svc::Param<ParentRef> for Balance<T> {
    fn param(&self) -> ParentRef {
        self.parent.param()
    }
}

impl<T: svc::Param<BackendRef>> svc::Param<BackendRef> for Balance<T> {
    fn param(&self) -> BackendRef {
        self.parent.param()
    }
}

// === impl Endpoint ===

impl<T> svc::Param<Remote<ServerAddr>> for Endpoint<T> {
    fn param(&self) -> Remote<ServerAddr> {
        self.addr
    }
}

impl<T> svc::Param<Option<crate::tcp::tagged_transport::PortOverride>> for Endpoint<T> {
    fn param(&self) -> Option<crate::tcp::tagged_transport::PortOverride> {
        if self.is_local {
            return None;
        }
        self.metadata
            .tagged_transport_port()
            .map(crate::tcp::tagged_transport::PortOverride)
    }
}

impl<T> svc::Param<Option<AuthorityOverride>> for Endpoint<T> {
    fn param(&self) -> Option<AuthorityOverride> {
        if self.is_local {
            return None;
        }
        self.metadata
            .authority_override()
            .cloned()
            .map(AuthorityOverride)
    }
}

impl<T> svc::Param<Option<SessionProtocol>> for Endpoint<T> {
    fn param(&self) -> Option<SessionProtocol> {
        None
    }
}

impl<T> svc::Param<transport::labels::Key> for Endpoint<T>
where
    T: svc::Param<Option<profiles::LogicalAddr>>,
{
    fn param(&self) -> transport::labels::Key {
        transport::labels::Key::OutboundClient(self.param())
    }
}

impl<T> svc::Param<metrics::OutboundEndpointLabels> for Endpoint<T>
where
    T: svc::Param<Option<profiles::LogicalAddr>>,
{
    fn param(&self) -> metrics::OutboundEndpointLabels {
        let authority = self
            .parent
            .param()
            .as_ref()
            .map(|profiles::LogicalAddr(a)| a.as_http_authority());
        metrics::OutboundEndpointLabels {
            authority,
            labels: metrics::prefix_labels("dst", self.metadata.labels().iter()),
            server_id: self.param(),
            target_addr: self.addr.into(),
        }
    }
}

impl<T> svc::Param<metrics::EndpointLabels> for Endpoint<T>
where
    T: svc::Param<Option<profiles::LogicalAddr>>,
{
    fn param(&self) -> metrics::EndpointLabels {
        metrics::EndpointLabels::from(svc::Param::<metrics::OutboundEndpointLabels>::param(self))
    }
}

impl<T> svc::Param<tls::ConditionalClientTls> for Endpoint<T> {
    fn param(&self) -> tls::ConditionalClientTls {
        if self.is_local {
            return tls::ConditionalClientTls::None(tls::NoClientTls::Loopback);
        }

        // If we're transporting an opaque protocol OR we're communicating with
        // a gateway, then set an ALPN value indicating support for a transport
        // header.
        let use_transport_header = self.metadata.tagged_transport_port().is_some()
            || self.metadata.authority_override().is_some();
        self.metadata
            .identity()
            .cloned()
            .map(move |mut client_tls| {
                client_tls.alpn = if use_transport_header {
                    use linkerd_app_core::transport_header::PROTOCOL;
                    Some(tls::client::AlpnProtocols(vec![PROTOCOL.into()]))
                } else {
                    None
                };

                tls::ConditionalClientTls::Some(client_tls)
            })
            .unwrap_or(tls::ConditionalClientTls::None(
                tls::NoClientTls::NotProvidedByServiceDiscovery,
            ))
    }
}<|MERGE_RESOLUTION|>--- conflicted
+++ resolved
@@ -1,4 +1,3 @@
-<<<<<<< HEAD
 use crate::{metrics::BalancerMetricsParams, stack_labels, BackendRef, Outbound, ParentRef};
 use linkerd_app_core::{
     config::QueueConfig,
@@ -7,13 +6,6 @@
         self,
         prom::{self, EncodeLabelSetMut},
     },
-=======
-use crate::{stack_labels, BackendRef, Outbound, ParentRef};
-use linkerd_app_core::{
-    config::QueueConfig,
-    drain, io,
-    metrics::{self, prom},
->>>>>>> 0ee7e5c5
     profiles,
     proxy::{
         api_resolve::{ConcreteAddr, Metadata},
@@ -110,11 +102,7 @@
     /// services.
     pub fn push_opaq_concrete<T, I, R>(
         self,
-<<<<<<< HEAD
-        registry: &mut prom::registry::Registry,
-=======
-        _registry: &mut prom::Registry,
->>>>>>> 0ee7e5c5
+        registry: &mut prom::Registry,
         resolve: R,
     ) -> Outbound<
         svc::ArcNewService<
@@ -201,14 +189,9 @@
                 .push_switch(
                     move |parent: T| -> Result<_, Infallible> {
                         Ok(match parent.param() {
-<<<<<<< HEAD
                             Dispatch::Balance(logical, concrete, ewma) => svc::Either::A(Balance {
                                 logical,
                                 concrete,
-=======
-                            Dispatch::Balance(addr, ewma) => svc::Either::A(Balance {
-                                addr,
->>>>>>> 0ee7e5c5
                                 ewma,
                                 queue,
                                 parent,
@@ -225,10 +208,6 @@
                 )
                 .push_on_service(tcp::Forward::layer())
                 .push_on_service(drain::Retain::layer(rt.drain.clone()))
-<<<<<<< HEAD
-=======
-                .push(svc::NewQueue::layer_via(queue))
->>>>>>> 0ee7e5c5
                 .push(svc::ArcNewService::layer())
         })
     }

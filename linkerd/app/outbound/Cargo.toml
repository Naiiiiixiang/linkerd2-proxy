[package]
name = "linkerd-app-outbound"
version = "0.1.0"
authors = ["Linkerd Developers <cncf-linkerd-dev@lists.cncf.io>"]
license = "Apache-2.0"
edition = "2021"
publish = false
description = """
Configures and runs the outbound proxy
"""

[features]
default = []
allow-loopback = []
test-subscriber = []
test-util = ["linkerd-app-test", "linkerd-meshtls-rustls/test-util"]

[dependencies]
ahash = "0.8"
bytes = "1"
http = "0.2"
futures = { version = "0.3", default-features = false }
linkerd2-proxy-api = { version = "0.13", features = ["outbound"] }
once_cell = "1"
parking_lot = "0.12"
pin-project = "1"
prometheus-client = "0.22"
thiserror = "1"
tokio = { version = "1", features = ["sync"] }
tonic = { version = "0.10", default-features = false }
tower = { version = "0.4", features = ["util"] }
tracing = "0.1"

linkerd-app-core = { path = "../core" }
linkerd-app-test = { path = "../test", optional = true }
linkerd-distribute = { path = "../../distribute" }
linkerd-http-classify = { path = "../../http/classify" }
linkerd-http-prom = { path = "../../http/prom" }
linkerd-http-retry = { path = "../../http/retry" }
linkerd-http-route = { path = "../../http/route" }
linkerd-identity = { path = "../../identity" }
linkerd-meshtls-rustls = { path = "../../meshtls/rustls", optional = true }
linkerd-proxy-client-policy = { path = "../../proxy/client-policy", features = [
    "proto",
] }
linkerd-retry = { path = "../../retry" }
linkerd-tonic-stream = { path = "../../tonic-stream" }
linkerd-tonic-watch = { path = "../../tonic-watch" }

[dev-dependencies]
hyper = { version = "0.14", features = ["http1", "http2"] }
<<<<<<< HEAD
parking_lot = "0.12"
=======
>>>>>>> 0071ce88
tokio = { version = "1", features = ["macros", "sync", "time"] }
tokio-test = "0.4"
tower-test = "0.4"

linkerd-app-test = { path = "../test", features = ["client-policy"] }
linkerd-http-prom = { path = "../../http/prom", features = ["test-util"] }
linkerd-io = { path = "../../io", features = ["tokio-test"] }
linkerd-meshtls = { path = "../../meshtls", features = ["rustls"] }
linkerd-meshtls-rustls = { path = "../../meshtls/rustls", features = [
    "test-util",
] }
linkerd-stack = { path = "../../stack", features = ["test-util"] }
linkerd-tracing = { path = "../../tracing", features = ["ansi"] }<|MERGE_RESOLUTION|>--- conflicted
+++ resolved
@@ -49,10 +49,6 @@
 
 [dev-dependencies]
 hyper = { version = "0.14", features = ["http1", "http2"] }
-<<<<<<< HEAD
-parking_lot = "0.12"
-=======
->>>>>>> 0071ce88
 tokio = { version = "1", features = ["macros", "sync", "time"] }
 tokio-test = "0.4"
 tower-test = "0.4"

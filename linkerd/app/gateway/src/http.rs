--- conflicted
+++ resolved
@@ -82,25 +82,7 @@
         T: Clone + Send + Sync + Unpin + 'static,
         // Endpoint resolution.
         R: Resolve<ConcreteAddr, Endpoint = Metadata, Error = Error>,
-<<<<<<< HEAD
         R::Resolution: Unpin,
-        // HTTP outbound stack.
-        N: svc::NewService<
-            outbound::http::concrete::Endpoint<
-                outbound::http::logical::Concrete<outbound::http::Http<Target>>,
-            >,
-            Service = NSvc,
-        >,
-        N: Clone + Send + Sync + Unpin + 'static,
-        NSvc: svc::Service<
-            http::Request<http::BoxBody>,
-            Response = http::Response<http::BoxBody>,
-            Error = Error,
-        >,
-        NSvc: Send + Unpin + 'static,
-        NSvc::Future: Send + Unpin + 'static,
-=======
->>>>>>> 2ad49d6f
     {
         let http = self
             .outbound

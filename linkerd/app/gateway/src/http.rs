--- conflicted
+++ resolved
@@ -50,11 +50,7 @@
     /// outbound router.
     pub fn http<T, R>(
         &self,
-<<<<<<< HEAD
-        registry: &mut prom::registry::Registry,
-=======
         registry: &mut prom::Registry,
->>>>>>> 0ee7e5c5
         inner: svc::ArcNewHttp<
             outbound::http::concrete::Endpoint<
                 outbound::http::logical::Concrete<outbound::http::Http<Target>>,

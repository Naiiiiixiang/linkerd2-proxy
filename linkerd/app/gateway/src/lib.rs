#![deny(rust_2018_idioms, clippy::disallowed_methods, clippy::disallowed_types)]
#![allow(opaque_hidden_inferred_bound)]
#![forbid(unsafe_code)]

use linkerd_app_core::{
    io,
    metrics::prom,
    profiles,
    proxy::{
        api_resolve::{ConcreteAddr, Metadata},
        core::Resolve,
    },
    svc, tls,
    transport::addrs::*,
    transport_header::SessionProtocol,
    Error, NameMatch,
};
use linkerd_app_inbound::{self as inbound, GatewayAddr, Inbound};
use linkerd_app_outbound::{self as outbound, Outbound};
use std::fmt::Debug;

mod discover;
mod http;
mod opaq;
mod server;

#[derive(Clone, Debug, Default)]
pub struct Config {
    pub allow_discovery: NameMatch,
}

/// Gateway stack builder utility.
#[derive(Clone)]
pub struct Gateway {
    config: Config,
    inbound: Inbound<()>,
    outbound: Outbound<()>,
}

impl Gateway {
    pub fn new(config: Config, inbound: Inbound<()>, outbound: Outbound<()>) -> Self {
        Self {
            config,
            inbound,
            outbound,
        }
    }

    /// Builds a gateway to the outbound stack, to be passed to the inbound
    /// stack.
    pub fn stack<T, I, R>(
        self,
<<<<<<< HEAD
        registry: &mut prom::registry::Registry,
=======
        registry: &mut prom::Registry,
>>>>>>> 0ee7e5c5
        resolve: R,
        profiles: impl profiles::GetProfile<Error = Error>,
        policies: impl outbound::policy::GetPolicy,
    ) -> svc::Stack<svc::ArcNewTcp<T, I>>
    where
        // Target describing an inbound gateway connection.
        T: svc::Param<GatewayAddr>,
        T: svc::Param<OrigDstAddr>,
        T: svc::Param<Remote<ClientAddr>>,
        T: svc::Param<tls::ConditionalServerTls>,
        T: svc::Param<tls::ClientId>,
        T: svc::Param<inbound::policy::AllowPolicy>,
        T: svc::Param<Option<SessionProtocol>>,
        T: Clone + Send + Sync + Unpin + 'static,
        // Server-side socket
        I: io::AsyncRead + io::AsyncWrite + io::PeerAddr,
        I: Debug + Send + Sync + Unpin + 'static,
        // Endpoint resolution.
        R: Resolve<ConcreteAddr, Endpoint = Metadata, Error = Error>,
        R::Resolution: Unpin,
    {
        let opaq = {
            let registry = registry.sub_registry_with_prefix("tcp");
            let resolve = resolve.clone();
            let opaq = self
                .outbound
                .to_tcp_connect()
                .push_opaq_cached(registry, resolve);
            self.opaq(opaq.into_inner()).into_inner()
        };

        let http = {
            let registry = registry.sub_registry_with_prefix("http");
            let http = self
                .outbound
                .to_tcp_connect()
                .push_tcp_endpoint()
                .push_http_tcp_client();
            let http = self.http(registry, http.into_inner(), resolve);
            self.inbound
                .clone()
                .with_stack(http.into_inner())
                .push_http_tcp_server()
                .into_inner()
        };

        self.server(profiles, policies, opaq, http)
    }
}<|MERGE_RESOLUTION|>--- conflicted
+++ resolved
@@ -50,11 +50,7 @@
     /// stack.
     pub fn stack<T, I, R>(
         self,
-<<<<<<< HEAD
-        registry: &mut prom::registry::Registry,
-=======
         registry: &mut prom::Registry,
->>>>>>> 0ee7e5c5
         resolve: R,
         profiles: impl profiles::GetProfile<Error = Error>,
         policies: impl outbound::policy::GetPolicy,
